"""
Basically, there are three types of package-installations:
* pure python code (which works anywhere with a python interpreter, no problem there)
* binary packages (which work only on the system for which they were built for)
* packages in other languages that need to be compiled on the target system

For the user, all of those appear equal and "pip-installable", but under the surface, they require very different handling.
Now, we've given up to handle all special cases in our main code, because it's a mess.
Instead, if anyone wants to do something special, they can do it in this file.

The basic idea is that use(name, version) with auto_install maps to a dict of commands that will be run to install the package. 
"""

import gzip
import importlib
import os
import sys
import tarfile
import tempfile
import zipfile
from importlib.machinery import EXTENSION_SUFFIXES
from logging import DEBUG, StreamHandler, getLogger, root
from pathlib import Path

# this is possible because we don't *import* this file, but use() it!
__package__ = "use.use"
from ..use import use as use1 # type: ignore
use1: 'Use' = use1
use = use1

root.addHandler(StreamHandler(sys.stderr))
if "DEBUG" in os.environ:
    root.setLevel(DEBUG)
log = getLogger(__name__)

<<<<<<< HEAD
def readstring(path, lines=False, /, encoding="ISO-8859-1", 
    raw_lines=False):
  mode = "rb" if encoding is None else "r"
  with open(path, mode, buffering=-1,
      encoding=encoding, newline=("\x0a" if encoding else None)) as f:
    if lines:
      if raw_lines:
        return f.readlines()
      else:
        return list(map(str.rstrip, f.readlines()))
    return f.read()
=======

def readstring(path, lines=False, /, encoding="ISO-8859-1", raw_lines=False):
    mode = "rb" if encoding is None else "r"
    with open(
        path,
        mode,
        buffering=-1,
        encoding=encoding,
        newline=("\x0a" if encoding else None),
    ) as f:
        if lines:
            if raw_lines:
                return f.readlines()
            else:
                return list(map(str.rstrip, f.readlines()))
        return f.read()


def remove_cached_module(module_name):
    module_to_del = []
    module_parts = module_name.split(".")
    for part in module_parts:
        module_to_del.append(part)
        module_key = ".".join(module_to_del)
        if module_key in sys.modules:
            log.info("Deleting sys.modules[%s]", repr(module_key))
            del sys.modules[module_key]

>>>>>>> ad72b6da

def create_solib_links(archive: zipfile.ZipFile, folder: Path):
    log.debug(f"create_solib_links({archive=}, {folder=})")
    entries = archive.getnames() if hasattr(archive, "getnames") else archive.namelist()
    log.debug(f"archive {entries=}")
    solibs = [*filter(lambda f: any(map(f.endswith, EXTENSION_SUFFIXES)), entries)]
    if not solibs:
        log.debug(f"No solibs found in archive")
        return
    # Set up links from 'xyz.cpython-3#-<...>.so' to 'xyz.so'
    log.debug(f"Creating {len(solibs)} symlinks for extensions...")
    log.debug(f"solibs = {solibs}")
    for solib in solibs:
        sofile = folder / solib
        log.debug(f"{sofile=}, {folder=}, {solib=}")
        split_on = [".python", ".cpython", ".cp"]
        simple_name, os_ext = None, EXTENSION_SUFFIXES[-1]
        for s in split_on:
            if not s in sofile.name:
                continue
            simple_name = sofile.name.split(s)[0]
        if simple_name is None:
            continue
        link = Path(sofile.parent / f"{simple_name}{os_ext}")
        if link == sofile:
            continue
        log.debug(f"{link=}, {sofile=}")
        link.unlink(missing_ok=True)
        link.symlink_to(sofile)


def save_module_info(package_name, rdists, version, url, path, that_hash, folder):
    if package_name not in rdists:
        rdists[package_name] = {}
    if version not in rdists[package_name]:
        rdists[package_name][version] = {}
    # Update package version metadata
    assert url is not None
<<<<<<< HEAD
    mod = None
    rdist_info = rdists[package_name][version]
    rdist_info.update({
        "package": package_name,
        "version": version,
        "url": url.human_repr(),
        "path": str(path) if path else None,
        "folder": folder.absolute().as_uri(),
        "filename": path.name,
        "hash": that_hash
    })
    use.persist_registry()
    
    if not folder.exists():
        folder.mkdir(mode=0o755, parents=True, exist_ok=True)
        print("Extracting to", folder, "...")
=======
    rdists[package_name][version].update(
        {
            "package": package_name,
            "version": version,
            "url": url.human_repr(),
            "path": str(path) if path else None,
            "folder": folder.absolute().as_uri(),
            "filename": path.name,
            "hash": that_hash,
        }
    )
    use.persist_registry()
>>>>>>> ad72b6da


def ensure_extracted(path, folder, url=None):
    if not folder.exists():
        folder.mkdir(mode=0o755, parents=True, exist_ok=True)
        log.info("Extracting %s (from %s) to %s ...", path, url, folder)
        fileobj = archive = None
        if path.suffix in (".whl", ".egg", ".zip"):
            fileobj = open(tempfile.mkstemp()[0], "w")
            archive = zipfile.ZipFile(path, "r")
        else:
            fileobj = (gzip.open if path.suffix == ".gz" else open)(path, "r")
            archive = tarfile.TarFile(fileobj=fileobj, mode="r")
        with archive as file:
            with fileobj as _:
                file.extractall(folder)
                create_solib_links(file, folder)


@use.register_hack("numpy")
def numpy(
    *,
    package_name,
    rdists,
    version,
    url,
    path,
    that_hash,
    folder,
    fatal_exceptions,
    module_name,
):
    log.debug("hacking numpy!")
    ensure_extracted(path, folder, url)
    if sys.path[0] != "":
        sys.path.insert(0, "")
    original_cwd = Path.cwd()
    mod = None
    try:
        os.chdir(folder)
        mod = importlib.import_module(module_name)
        save_module_info(package_name, rdists, version, url, path, that_hash, folder)
        return mod
    finally:
        remove_cached_module(module_name)
        os.chdir(original_cwd)


@use.register_hack("protobuf")
def protobuf(
    *,
    package_name,
    rdists,
    version,
    url,
    path,
    that_hash,
    folder,
    fatal_exceptions,
    module_name,
):
    log.debug("hacking protobuf!")
    ensure_extracted(path, folder, url)
    if sys.path[0] != "":
        sys.path.insert(0, "")
    original_cwd = Path.cwd()
    try:
        os.chdir(folder)
        # needed because protobuf corrupts sys.path to looking here
        tgt = use.home / Path(
            f".local/lib/python3.{sys.version_info[1]}/site-packages")
        # remove any existing symlink here in case we already
        # loaded a different version
        tgt.parent.mkdir(mode=0o755, parents=True, exist_ok=True)
        if tgt.exists(): tgt.unlink()
        tgt.symlink_to(folder.absolute(), target_is_directory=True)
        pth_src = "\n\n".join(readstring(str(pth_path)) for pth_path in folder.glob("*.pth"))
        sitedir = "" #type: ignore
        # compile the hacky duct-tape protobuf embeds in its '.pth'
        # to make their 'google' namespace work properly - disgusting
        exec(compile(pth_src, "pth_file.py", "exec"))
        remove_cached_module(module_name)
        sys.modules[module_name] = mod = use(Path("./google/protobuf/__init__.py"))
        save_module_info(package_name, rdists, version, url, path, that_hash, folder)
        return mod
    finally:
<<<<<<< HEAD
        module_to_del = []
        module_parts = module_name.split(".")
        for part in module_parts:
            module_to_del.append(part)
            module_key = ".".join(module_to_del)
            if module_key in sys.modules:
                log.info("Deleting sys.modules[%s]",
                    repr(module_key))
                del sys.modules[module_key]
            

    for key in ("__name__", "__package__", "__path__", "__file__", "__version__", "__author__"):
        if not hasattr(mod, key): continue
        rdist_info[key] = getattr(mod, key)
    if not exc:
        print(f"Successfully loaded {package_name}, version {version}.")
    os.chdir(original_cwd)
    return mod

@use.register_hack("protobuf", specifier=SpecifierSet(">=1.0"))
def protobuf(*, package_name, rdists, version, url, path, that_hash, folder, fatal_exceptions, module_name):
    original_cwd = Path.cwd()
    
    # Update package version metadata
    assert url is not None
    mod = None
    if not folder.exists():
        folder.mkdir(mode=0o755, parents=True, exist_ok=True)
        print("Extracting to", folder, "...")

        fileobj = archive = None
        if path.suffix in (".whl", ".egg", ".zip"):
            fileobj = open(tempfile.mkstemp()[0], "w")
            archive = zipfile.ZipFile(path, "r")
        else:
            fileobj = (gzip.open if path.suffix == ".gz" else open)(path, "r")
            archive = tarfile.TarFile(fileobj=fileobj, mode="r")
        with archive as file:
            with fileobj as _:
                file.extractall(folder)
                create_solib_links(file, folder)
        log.info("Extracted.")
    log.info("PROTOBUF: in dir: %s; original_cwd=%s", Path.cwd(), original_cwd)
    tgt = use.home / Path(f".local/lib/python3.{sys.version_info[1]}/site-packages");
    log.info("folder=%s, symlink_to(tgt=%s)", folder, tgt)
    if tgt.exists():
        tgt.unlink()
    tgt.parent.mkdir(mode=0o755, parents=True, exist_ok=True)
    
    log.info("PROTOBUF: tgt=%s, symlink_to(folder=%s)", tgt, folder)
    tgt.symlink_to(folder.absolute())
    log.info("SUCCEEDED: tgt=%s, symlink_to(folder=%s)", tgt, folder)
    os.chdir(str(folder))
    
    pwd = Path.cwd()
    log.info("PROTOBUF: Entered directory: pwd=%s", pwd)
    pth_src = \
        "\n\n".join([readstring(str(pth_path)) for pth_path in folder.glob("*.pth")])
    log.info("pth_src=[%s]", pth_src)
    sitedir = str(folder)
    log.info("sitedir=[%s]", sitedir)
    rslt = exec(
      compile(
        pth_src,
        "pth_file.py",
        "exec"
      ),
    )
    log.info("rslt = %s", rslt)
    
    exc = None
    importlib.invalidate_caches()
    if sys.path[0] != "":
        sys.path.insert(0, "")
    try:
      module_to_del = []
      module_parts = module_name.split(".")
      for part in module_parts:
          module_to_del.append(part)
          module_key = ".".join(module_to_del)
          if module_key in sys.modules:
              log.info("Deleting sys.modules[%s]",
                  repr(module_key))
              del sys.modules[module_key]
            

      if not mod:
        log.debug("Trying importlib.import_module")
        log.debug("  with cwd=%s,", os.getcwd())
        log.debug("  sys.path=%s", sys.path)
        log.debug("  sys.modules=%s", sys.modules)

        #mod_goog = use(Path("./google/__init__.py"))
        #log.debug("  mod_goog=%s", mod_goog)
        #log.debug("mod_goog.__spec__=%s",
        #   getattr(mod_goog,"__spec__",""))
        
        #mod_goog.__package__ = "google"
        #mod_goog.__name__ = "__init__"
        #sys.modules["google"] = mod_goog
        
        mod_pbuf = use(Path("./google/protobuf/__init__.py"))
        log.debug("  mod_pbuf=%s", mod_pbuf)
        log.debug("mod_pbuf.__spec__=%s",
           getattr(mod_pbuf,"__spec__",""))
        
        sys.modules["google.protobuf"] = mod_pbuf
        
        # setattr(mod_goog, "protobuf", mod_pbuf)
        mod = mod_pbuf
        
        log.debug("  mod=%s", mod)
        log.debug("mod.__file__=%s",getattr(mod, "__file__",""))
        log.debug("mod.__spec__=%s",getattr(mod, "__spec__",""))
        log.debug("mod.__version__=%s",getattr(mod, "__version__",""))
        
    except BaseException as exc:
        log.error(exc)
        raise
    log.info("returning mod=%s", mod)
    
    if package_name not in rdists:
        rdists[package_name] = {}
    if version not in rdists[package_name]:
        rdists[package_name][version] = {}
    rdist_info = rdists[package_name][version]
    rdist_info.update({
        "package": package_name,
        "version": version,
        "url": url.human_repr(),
        "path": str(path) if path else None,
        "folder": folder.absolute().as_uri(),
        "filename": path.name,
        "hash": that_hash
    })
    use.persist_registry()
    return mod
=======
        remove_cached_module(module_name)
        os.chdir(original_cwd)
>>>>>>> ad72b6da
<|MERGE_RESOLUTION|>--- conflicted
+++ resolved
@@ -33,19 +33,6 @@
     root.setLevel(DEBUG)
 log = getLogger(__name__)
 
-<<<<<<< HEAD
-def readstring(path, lines=False, /, encoding="ISO-8859-1", 
-    raw_lines=False):
-  mode = "rb" if encoding is None else "r"
-  with open(path, mode, buffering=-1,
-      encoding=encoding, newline=("\x0a" if encoding else None)) as f:
-    if lines:
-      if raw_lines:
-        return f.readlines()
-      else:
-        return list(map(str.rstrip, f.readlines()))
-    return f.read()
-=======
 
 def readstring(path, lines=False, /, encoding="ISO-8859-1", raw_lines=False):
     mode = "rb" if encoding is None else "r"
@@ -74,7 +61,6 @@
             log.info("Deleting sys.modules[%s]", repr(module_key))
             del sys.modules[module_key]
 
->>>>>>> ad72b6da
 
 def create_solib_links(archive: zipfile.ZipFile, folder: Path):
     log.debug(f"create_solib_links({archive=}, {folder=})")
@@ -113,7 +99,6 @@
         rdists[package_name][version] = {}
     # Update package version metadata
     assert url is not None
-<<<<<<< HEAD
     mod = None
     rdist_info = rdists[package_name][version]
     rdist_info.update({
@@ -130,20 +115,6 @@
     if not folder.exists():
         folder.mkdir(mode=0o755, parents=True, exist_ok=True)
         print("Extracting to", folder, "...")
-=======
-    rdists[package_name][version].update(
-        {
-            "package": package_name,
-            "version": version,
-            "url": url.human_repr(),
-            "path": str(path) if path else None,
-            "folder": folder.absolute().as_uri(),
-            "filename": path.name,
-            "hash": that_hash,
-        }
-    )
-    use.persist_registry()
->>>>>>> ad72b6da
 
 
 def ensure_extracted(path, folder, url=None):
@@ -230,145 +201,5 @@
         save_module_info(package_name, rdists, version, url, path, that_hash, folder)
         return mod
     finally:
-<<<<<<< HEAD
-        module_to_del = []
-        module_parts = module_name.split(".")
-        for part in module_parts:
-            module_to_del.append(part)
-            module_key = ".".join(module_to_del)
-            if module_key in sys.modules:
-                log.info("Deleting sys.modules[%s]",
-                    repr(module_key))
-                del sys.modules[module_key]
-            
-
-    for key in ("__name__", "__package__", "__path__", "__file__", "__version__", "__author__"):
-        if not hasattr(mod, key): continue
-        rdist_info[key] = getattr(mod, key)
-    if not exc:
-        print(f"Successfully loaded {package_name}, version {version}.")
-    os.chdir(original_cwd)
-    return mod
-
-@use.register_hack("protobuf", specifier=SpecifierSet(">=1.0"))
-def protobuf(*, package_name, rdists, version, url, path, that_hash, folder, fatal_exceptions, module_name):
-    original_cwd = Path.cwd()
-    
-    # Update package version metadata
-    assert url is not None
-    mod = None
-    if not folder.exists():
-        folder.mkdir(mode=0o755, parents=True, exist_ok=True)
-        print("Extracting to", folder, "...")
-
-        fileobj = archive = None
-        if path.suffix in (".whl", ".egg", ".zip"):
-            fileobj = open(tempfile.mkstemp()[0], "w")
-            archive = zipfile.ZipFile(path, "r")
-        else:
-            fileobj = (gzip.open if path.suffix == ".gz" else open)(path, "r")
-            archive = tarfile.TarFile(fileobj=fileobj, mode="r")
-        with archive as file:
-            with fileobj as _:
-                file.extractall(folder)
-                create_solib_links(file, folder)
-        log.info("Extracted.")
-    log.info("PROTOBUF: in dir: %s; original_cwd=%s", Path.cwd(), original_cwd)
-    tgt = use.home / Path(f".local/lib/python3.{sys.version_info[1]}/site-packages");
-    log.info("folder=%s, symlink_to(tgt=%s)", folder, tgt)
-    if tgt.exists():
-        tgt.unlink()
-    tgt.parent.mkdir(mode=0o755, parents=True, exist_ok=True)
-    
-    log.info("PROTOBUF: tgt=%s, symlink_to(folder=%s)", tgt, folder)
-    tgt.symlink_to(folder.absolute())
-    log.info("SUCCEEDED: tgt=%s, symlink_to(folder=%s)", tgt, folder)
-    os.chdir(str(folder))
-    
-    pwd = Path.cwd()
-    log.info("PROTOBUF: Entered directory: pwd=%s", pwd)
-    pth_src = \
-        "\n\n".join([readstring(str(pth_path)) for pth_path in folder.glob("*.pth")])
-    log.info("pth_src=[%s]", pth_src)
-    sitedir = str(folder)
-    log.info("sitedir=[%s]", sitedir)
-    rslt = exec(
-      compile(
-        pth_src,
-        "pth_file.py",
-        "exec"
-      ),
-    )
-    log.info("rslt = %s", rslt)
-    
-    exc = None
-    importlib.invalidate_caches()
-    if sys.path[0] != "":
-        sys.path.insert(0, "")
-    try:
-      module_to_del = []
-      module_parts = module_name.split(".")
-      for part in module_parts:
-          module_to_del.append(part)
-          module_key = ".".join(module_to_del)
-          if module_key in sys.modules:
-              log.info("Deleting sys.modules[%s]",
-                  repr(module_key))
-              del sys.modules[module_key]
-            
-
-      if not mod:
-        log.debug("Trying importlib.import_module")
-        log.debug("  with cwd=%s,", os.getcwd())
-        log.debug("  sys.path=%s", sys.path)
-        log.debug("  sys.modules=%s", sys.modules)
-
-        #mod_goog = use(Path("./google/__init__.py"))
-        #log.debug("  mod_goog=%s", mod_goog)
-        #log.debug("mod_goog.__spec__=%s",
-        #   getattr(mod_goog,"__spec__",""))
-        
-        #mod_goog.__package__ = "google"
-        #mod_goog.__name__ = "__init__"
-        #sys.modules["google"] = mod_goog
-        
-        mod_pbuf = use(Path("./google/protobuf/__init__.py"))
-        log.debug("  mod_pbuf=%s", mod_pbuf)
-        log.debug("mod_pbuf.__spec__=%s",
-           getattr(mod_pbuf,"__spec__",""))
-        
-        sys.modules["google.protobuf"] = mod_pbuf
-        
-        # setattr(mod_goog, "protobuf", mod_pbuf)
-        mod = mod_pbuf
-        
-        log.debug("  mod=%s", mod)
-        log.debug("mod.__file__=%s",getattr(mod, "__file__",""))
-        log.debug("mod.__spec__=%s",getattr(mod, "__spec__",""))
-        log.debug("mod.__version__=%s",getattr(mod, "__version__",""))
-        
-    except BaseException as exc:
-        log.error(exc)
-        raise
-    log.info("returning mod=%s", mod)
-    
-    if package_name not in rdists:
-        rdists[package_name] = {}
-    if version not in rdists[package_name]:
-        rdists[package_name][version] = {}
-    rdist_info = rdists[package_name][version]
-    rdist_info.update({
-        "package": package_name,
-        "version": version,
-        "url": url.human_repr(),
-        "path": str(path) if path else None,
-        "folder": folder.absolute().as_uri(),
-        "filename": path.name,
-        "hash": that_hash
-    })
-    use.persist_registry()
-    return mod
-=======
         remove_cached_module(module_name)
         os.chdir(original_cwd)
->>>>>>> ad72b6da
