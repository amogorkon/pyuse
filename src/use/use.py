--- conflicted
+++ resolved
@@ -93,17 +93,8 @@
 from functools import (partial, partialmethod, reduce, singledispatch,
                        update_wrapper)
 from importlib import metadata
-<<<<<<< HEAD
-#rom importlib.machinery import SourceFileLoader
-#rom inspect import isfunction, ismethod  # for aspectizing, DO NOT REMOVE
-
-from importlib.machinery import ModuleSpec, SourceFileLoader
-from inspect import isfunction, ismethod
-
-=======
 from importlib.machinery import SourceFileLoader
 from inspect import isfunction, ismethod  # for aspectizing, DO NOT REMOVE
->>>>>>> 7e0ef768
 from itertools import chain, takewhile
 from logging import DEBUG, INFO, NOTSET, WARN, StreamHandler, getLogger, root
 from pathlib import Path
@@ -115,12 +106,7 @@
 from warnings import warn
 
 import furl
-<<<<<<< HEAD
-
 import icontract
-
-=======
->>>>>>> 7e0ef768
 import packaging
 import requests
 import toml
@@ -429,8 +415,6 @@
 
 
 
-<<<<<<< HEAD
-=======
 def _ensure_path(value_for_path) -> Path:
     if value_for_path is None:
         raise BaseException("value_for_path is None")
@@ -443,7 +427,6 @@
     if isinstance(value_for_path, furl.Path):
         return reduce(Path.__truediv__, value_for_path.segments, Path.cwd())
     raise TypeError(f"Attempt to create a Path from an illegal value: {value_for_path!r}")
->>>>>>> 7e0ef768
 
 
 @cache
@@ -583,18 +566,11 @@
         return venv_root
     raise Exception("Virtual environment not properly created")
 
-#ef _pebkac_no_version_hash(func=None, *, name: str, **kwargs) -> "ModuleType|Exception":
-
-<<<<<<< HEAD
 def _venv_is_win() -> bool:
     return sys.platform == "win32"
 
-
+  
 def _pebkac_no_version_hash(func=None, *, name: str, **kwargs) -> Union[ModuleType,Exception]:
-
-=======
-def _pebkac_no_version_hash(func=None, *, name: str, **kwargs) -> "ModuleType|Exception":
->>>>>>> 7e0ef768
     if func:
         result = func(name=name, **kwargs)
         if isinstance(result, ModuleType):
@@ -665,13 +641,7 @@
     # it seems to be installed in some way, for instance via pip
     return importlib.import_module(rest)  # ! => cache
 
-
-<<<<<<< HEAD
-
-
-
-=======
->>>>>>> 7e0ef768
+  
 def _parse_name(name) -> Tuple[str, str]:
     match = re.match(r"(?P<package_name>[^.]+)\.?(?P<rest>[a-zA-Z0-9._]+)?", name)
     assert match, f"Invalid name spec: {name!r}"
@@ -688,16 +658,8 @@
     package_name,
     rest,
     **kwargs,
-<<<<<<< HEAD
-# -> "ModuleType|Exception":
-
-):
+) -> Union[ModuleType,Exception]:
     package_name, rest = _parse_name(name)
-
-=======
-) -> "ModuleType|Exception":
->>>>>>> 7e0ef768
-
     if func:
         result = func(**all_kwargs(_auto_install, locals()))
         if isinstance(result, ModuleType):
@@ -705,65 +667,6 @@
 
     # TODO: JOIN
     query = use.registry.execute(
-<<<<<<< HEAD
-#       f"SELECT id, installation_path, pure_python_package FROM distributions WHERE name='{package_name}' AND version='{str(version)}'",
-#   ).fetchone()
-#    if query:
-#       installation_path = query["installation_path"]
-#       query = use.registry.execute(
-#           "SELECT path FROM artifacts WHERE distribution_id=?",
-#           [
-#               query["id"],
-#           ],
-#       ).fetchone()
-#   # TODO: we need to ensure an artifact exists at this point
-#   path = None
-#   if query:
-#       path = _ensure_path(query["path"])
-#   if path:
-#       _update_hashes(**all_kwargs(_auto_install, locals()))
-#   if path:
-#       # trying to import directly from zip
-#       try:
-#           importer = zipimport.zipimporter(path)
-#           mod = importer.load_module(rest)
-#           _save_module_info(
-#               name=package_name,
-#               version=version,
-#               artifact_path=path,
-#               hash_value=hash_value,
-#               installation_path=None,
-#           )
-#           print("Direct zipimport of", package_name, "successful.")
-#           return mod
-#       except (zipimport.ZipImportError, ImportError):
-#           if config["debugging"]:
-#               log.debug(traceback.format_exc())
-#           print("Direct zipimport failed, attempting to extract and load manually...")
-#    installation_path = (path.parent / path.stem) if path else None
-#    out_info = {}
-#   mod = _load_venv_mod(
-#       name=name,
-#       version=version,
-#       artifact_path=path,
-#       out_info=out_info,
-#   )
-#   path = path or out_info["artifact_path"]
-#   installation_path = out_info["installation_path"]
-#   this_version = Version(out_info["version"])
-#   that_hash = out_info["digests"][hash_algo.name]
-#    _save_module_info(
-#       name=package_name,
-#       version=this_version,
-#       artifact_path=path,
-#       hash_value=that_hash,
-#       installation_path=installation_path,
-#   )
-#   return mod
-#
-#ef _update_hashes(*, package_name, version, hash_algo, hashes, **kwargs) -> None:
-#   found = None
-
         '''
         SELECT
             artifacts.id, import_relpath,
@@ -777,37 +680,22 @@
             package_name,
             str(version),
         ],
-=======
-        f"SELECT id, installation_path, pure_python_package FROM distributions WHERE name='{package_name}' AND version='{str(version)}'",
->>>>>>> 7e0ef768
     ).fetchone()
+    # TODO: we need to ensure an artifact exists at this point
     if not query:
         query = _find_or_install(package_name, version)
-    path = _ensure_path(query["path"])
-    installation_path = _ensure_path(query["installation_path"])
-    module_path = _ensure_path(query["module_path"])
-    import_relpath = query["import_relpath"]
-    that_hash = hash_algo.value(path.read_bytes()).hexdigest()
-    # trying to import directly from zip
-    _clean_sys_modules(rest)
-    mod = None
-
-<<<<<<< HEAD
-=======
-    if query:
-        installation_path = query["installation_path"]
-        query = use.registry.execute(
-            "SELECT path FROM artifacts WHERE distribution_id=?",
-            [
-                query["id"],
-            ],
-        ).fetchone()
-    # TODO: we need to ensure an artifact exists at this point
     path = None
     if query:
         path = _ensure_path(query["path"])
+        installation_path = _ensure_path(query["installation_path"])
+        module_path = _ensure_path(query["module_path"])
+        import_relpath = query["import_relpath"]
+        that_hash = hash_algo.value(path.read_bytes()).hexdigest()
     if path:
         _update_hashes(**all_kwargs(_auto_install, locals()))
+
+    _clean_sys_modules(rest)
+    mod = None
     if path:
         # trying to import directly from zip
         try:
@@ -820,14 +708,12 @@
                 hash_value=hash_value,
                 installation_path=None,
             )
-            print("Direct zipimport of", package_name, "successful.")
+            log.info("Direct zipimport of", package_name, "successful.")
             return mod
         except (zipimport.ZipImportError, ImportError):
             if config["debugging"]:
                 log.debug(traceback.format_exc())
-            print("Direct zipimport failed, attempting to extract and load manually...")
-
-    installation_path = (path.parent / path.stem) if path else None
+            log.warning("Direct zipimport failed, attempting to extract and load manually...")
 
     out_info = {}
     mod = _load_venv_mod(
@@ -851,46 +737,10 @@
     return mod
 
 
-def _update_hashes(*, package_name, version, hash_algo, hashes, **kwargs) -> None:
-    found = None
->>>>>>> 7e0ef768
+def _update_hashes(*, package_name, version, hash_algo, hashes, **kwargs) -> 'NoneType':
+    # FIXME: I couldn't find the other part of this function
+    assert False, "_update_hashes needs fix"
     try:
-        importer = zipimport.zipimporter(path)
-        return (mod := importer.load_module(import_relpath))
-    except:
-        _clean_sys_modules(rest)
-        if "DEBUG" in os.environ or config["debugging"]:
-            log.debug(traceback.format_exc())
-        orig_cwd = Path.cwd()
-        try:
-            os.chdir(installation_path)
-            return (mod := _load_venv_entry(
-                name=import_relpath,
-                module_path=module_path,
-            ))
-        finally:
-            os.chdir(orig_cwd)
-            if "fault_inject" in config:
-                config["fault_inject"](**locals())
-            if mod: use._save_module_info(
-                name=package_name,
-                import_relpath=import_relpath,
-                version=version,
-                artifact_path=path,
-                hash_value=that_hash,
-                module_path=module_path,
-                installation_path=installation_path,
-            )
-<<<<<<< HEAD
-#       entry, that_hash = found
-#       if that_hash is not None:
-#           assert isinstance(hashes, set)
-#           hashes.add(that_hash)
-#   except KeyError as be:  # json issues
-#       msg = f"request to https://pypi.org/pypi/{package_name}/{version}/json lead to an error: {be}"
-#       return RuntimeError(msg)
-#
-=======
         entry, that_hash = found
         if that_hash is not None:
             assert isinstance(hashes, set)
@@ -898,7 +748,6 @@
     except KeyError as be:  # json issues
         msg = f"request to https://pypi.org/pypi/{package_name}/{version}/json lead to an error: {be}"
         return RuntimeError(msg)
->>>>>>> 7e0ef768
 
 
 @cache(maxsize=4096, typed=True)
@@ -1043,74 +892,11 @@
                 raise
 
 def _find_exe(venv_root):
-#   env = {
-#       "PATH": str(venv_root / "bin")
-#       + os.path.pathsep
-#       + str(venv_root / "Scripts")
-#       + os.path.pathsep
-#       + os.environ["PATH"],
-#   }
-#   for p in (
-#       *venv_root.rglob("**/bin/python"),
-#       *venv_root.rglob("**/bin/python.exe"),
-#       *venv_root.rglob("**/Scripts/python"),
-#       *venv_root.rglob("**/Scripts/python*.exe"),
-#   ):
-#       return p, env, _ensure_path(p).parent, _ensure_path(p).name
-#   o = _process(sys.executable, "-m", "venv", venv_root)
-#   for p in (
-#       *venv_root.rglob("**/bin/python"),
-#       *venv_root.rglob("**/bin/python.exe"),
-#       *venv_root.rglob("**/Scripts/python"),
-#       *venv_root.rglob("**/Scripts/python*.exe"),
-#   ):
-#       return p, env, _ensure_path(p).parent, _ensure_path(p).name
-#
-#ef _save_module_info(
-#   *,
-#   version: Union[Version | str],  # type: ignore
-#   artifact_path: Optional[Path],
-#   hash_value: Optional[str],
-#   installation_path: Path,
-#   name: str,
-#   hash_algo=Hash.sha256,
-#:
-#   """Update the registry to contain the package's metadata."""
-#   # version = str(version) if version else "0.0.0"
-#   # assert version not in ("None", "null", "")
-#   assert isinstance(version, Version)
-#    if not use.registry.execute(
-#       f"SELECT * FROM distributions WHERE name='{name}' AND version='{version}'"
-#   ).fetchone():
-#       use.registry.execute(
-#           f"""
-#NSERT INTO distributions (name, version, installation_path, date_of_installation, pure_python_package)
-#ALUES ('{name}', '{version}', '{installation_path}', {time.time()}, {installation_path is None})
-#""
-#       )
-#       use.registry.execute(
-#           f"""
-#NSERT OR IGNORE INTO artifacts (distribution_id, path)
-#ALUES ({use.registry.lastrowid}, '{artifact_path}')
-#""
-#       )
-#       use.registry.execute(
-#           f""" 
-#NSERT OR IGNORE INTO hashes (artifact_id, algo, value)
-#ALUES ({use.registry.lastrowid}, '{hash_algo.name}', '{hash_value}')"""
-#       )
-#   use.registry.connection.commit()
-#
-#ef _download_artifact(url, artifact_path):
-#   artifact_path.write_bytes(requests.get(url).content)
-
     if sys.platform == "win32":
         return venv_root / "Scripts" / "python.exe"
     else:
         return venv_root / "bin" / "python"
 
-<<<<<<< HEAD
-=======
 def _save_module_info(
     *,
     version: Union[Version | str],  # type: ignore
@@ -1147,10 +933,6 @@
         )
     use.registry.connection.commit()
 
-
-def _download_artifact(url, artifact_path):
-    artifact_path.write_bytes(requests.get(url).content)
->>>>>>> 7e0ef768
 
 def _get_venv_env(venv_root):
     pathvar = os.environ.get("PATH")
@@ -1179,50 +961,6 @@
         "PATH": f"{exe_dir.absolute()!s}{os.path.pathsep}{pathvar}"
     }
 
-<<<<<<< HEAD
-#ef _load_venv_mod(name, version=None, artifact_path=None, out_info=None) -> ModuleType:
-#   if not version or str(version) in ("0.0.0", "None", ""):
-#       version = None
-#   info = (out_info := (out_info if out_info is not None else {}))
-#   package_name, rest = _parse_name(name)
-#   info.update(_find_version(package_name, version))
-#   venv_root = _venv_root(package_name, version, use.home)
-#   p, env, venv_bin, python_exe = _find_exe(venv_root)
-#   install_item = package_name = package_name
-#   log.info("Installing %s using pip", install_item)
-#   filename = (
-#       info["filename"]
-#       or str(artifact_path).replace("\x5c", "/").split("/")[-1].split("#")[0]
-#   )
-#   url = URL(info["url"])
-#   artifact_path = artifact_path or sys.modules["use"].home / "packages" / filename
-#   if not artifact_path.exists():
-#       _download_artifact(url, artifact_path)
-#    if artifact_path.exists():
-#       install_item = artifact_path
-#   log.error("%s\n", pformat(locals()))
-#   output = _process(
-#       str(venv_bin / python_exe),
-#       "-m",
-#       "pip",
-#       "--disable-pip-version-check",
-#       "--no-color",
-#       "install",
-#       "--pre",
-#       "-v",
-#       "-v",
-#       "-v",
-#       "--prefer-binary",
-#       "--exists-action",
-#       "i",
-#       "--no-build-isolation",
-#       "--no-cache-dir",
-#       "--no-compile",
-#       "--no-warn-script-location",
-#       "--no-warn-conflicts",
-#       install_item,
-#       env=env,
-
 @icontract.ensure(lambda url: str(url).startswith("http"))
 def _download_artifact(name, version, filename, url) -> Path:
     # fmt: off
@@ -1260,7 +998,6 @@
         info["filename"], URL(info["url"]),
         Version(info["version"])
 
-=======
 def _load_venv_mod(name, version=None, artifact_path=None, out_info=None) -> ModuleType:
     if not version or str(version) in ("0.0.0", "None", ""):
         version = None
@@ -1304,7 +1041,6 @@
         "--no-warn-conflicts",
         install_item,
         env=env,
->>>>>>> 7e0ef768
     )
     artifact_path = _download_artifact(name, version, filename, url)
     info["artifact_path"] = artifact_path
@@ -1356,22 +1092,6 @@
         try:
             log.info("installation_path = %s", installation_path)
             os.chdir(str(installation_path))
-<<<<<<< HEAD
-#           out_info.update(
-#               {
-#                   "artifact_path": artifact_path,
-#                   "installation_path": installation_path,
-#                   "module_path": module_path,
-#                   "package_name": package_name,
-#                   "url": url,
-#                   "version": version,
-#                   "info": info,
-#                   **meta,
-#                   **info,
-#               }
-#           )
-#           return _load_venv_entry(name, module_path=module_path)
-
             out_info.update({
                 "artifact_path": artifact_path,
                 "installation_path": installation_path,
@@ -1381,23 +1101,6 @@
                 **info
             })
             return _delete_none(out_info)
-
-=======
-            out_info.update(
-                {
-                    "artifact_path": artifact_path,
-                    "installation_path": installation_path,
-                    "module_path": module_path,
-                    "package_name": package_name,
-                    "url": url,
-                    "version": version,
-                    "info": info,
-                    **meta,
-                    **info,
-                }
-            )
-            return _load_venv_entry(name, module_path=module_path)
->>>>>>> 7e0ef768
         finally:
             os.chdir(orig_cwd)
 
@@ -1596,22 +1299,11 @@
 ) -> ModuleType:
 
     package_name, rest = _parse_name(name)
-<<<<<<< HEAD
-#   mod = None
-#   if "__init__" in module_path.stem:
-#       mod = ModuleType(rest + ".__init__")
-#   else:
-#       mod = ModuleType(rest)
-
-    mod = ModuleType(rest)
-
-=======
     mod = None
     if "__init__" in module_path.stem:
         mod = ModuleType(rest + ".__init__")
     else:
         mod = ModuleType(rest)
->>>>>>> 7e0ef768
 
     mod.__dict__.update(initial_globals or {})
     mod.__file__ = str(module_path)
@@ -1672,20 +1364,10 @@
     else:
         return AmbiguityWarning(Message.version_warning(name, version, this_version))
 
-##ef _fail_or_default(exception, default):
-#   assert isinstance(
-#       exception, BaseException
-#   ), f"_fail_or_default MUST be called with a valid exception, but got {exception=}, {default=}"
-
 def _fail_or_default(exception:BaseException, default: Any):
-
-<<<<<<< HEAD
-=======
-def _fail_or_default(exception, default):
     assert isinstance(
         exception, BaseException
     ), f"_fail_or_default MUST be called with a valid exception, but got {exception=}, {default=}"
->>>>>>> 7e0ef768
     if default is not mode.fastfail:
         return default  # TODO: write test for default
     else:
@@ -1990,46 +1672,7 @@
                 self.del_entry(name, version)
         self.registry.connection.commit()
 
-<<<<<<< HEAD
-
-    def _save_module_info(
-        self,
-        *,
-        version: Version,
-        artifact_path: Optional[Path],
-        hash_value=Optional[str],
-        installation_path=Path,
-        module_path: Optional[Path],
-        name: str,
-        import_relpath: str,
-        hash_algo=Hash.sha256,
-    ):
-        """Update the registry to contain the package's metadata."""
-        if not self.registry.execute(
-            f"SELECT * FROM distributions WHERE name='{name}' AND version='{version}'"
-        ).fetchone():
-            self.registry.execute(
-                f"""
-INSERT INTO distributions (name, version, installation_path, date_of_installation, pure_python_package)
-VALUES ('{name}', '{version}', '{installation_path}', {time.time()}, {installation_path is None})
-"""
-            )
-            self.registry.execute(
-                f"""
-INSERT OR IGNORE INTO artifacts (distribution_id, import_relpath, path, module_path)
-VALUES ({self.registry.lastrowid}, '{import_relpath}', '{artifact_path}', '{module_path}')
-"""
-            )
-            self.registry.execute(
-                f"""
-INSERT OR IGNORE INTO hashes (artifact_id, algo, value)
-VALUES ({self.registry.lastrowid}, '{hash_algo.name}', '{hash_value}')"""
-            )
-        self.registry.connection.commit()
-
-
-=======
->>>>>>> 7e0ef768
+
     def _set_mod(self, *, name, mod, frame, path=None, spec=None):
         """Helper to get the order right."""
         self._using[name] = ModInUse(name, mod, path, spec, frame)
@@ -2288,8 +1931,6 @@
         Returns:
             Optional[ModuleType]: Module if successful, default as specified otherwise.
         """
-<<<<<<< HEAD
-#       log.debug(f"use-str: {name} {version} {hashes}")
 
         log.debug(
            "_use_str(name=%s, version=%s, hash_algo=%s, hashes=%s, "
@@ -2299,15 +1940,7 @@
         )
 
         package_name, rest = _parse_name(name)
-#       log.debug(f"use-str: {package_name}, {rest} {version} {hashes}")
-
         log.debug("package_name=%s, rest=%s", package_name, rest)
-
-=======
-        log.debug(f"use-str: {name} {version} {hashes}")
-        package_name, rest = _parse_name(name)
-        log.debug(f"use-str: {package_name}, {rest} {version} {hashes}")
->>>>>>> 7e0ef768
 
         if isinstance(hashes, str):
             hashes = set([hashes])
@@ -2318,8 +1951,6 @@
         auto_install = bool(Use.auto_install & modes)
         aspectize_dunders = bool(Use.aspectize_dunders & modes)
 #       aspectize = aspectize or {}
-#
-
         version = (
             version
             if isinstance(version, Version)
@@ -2363,20 +1994,8 @@
         log.info("result = %s", result)
         assert result
         # fmt: on
-<<<<<<< HEAD
-#       assert result != None
-#        if isinstance((mod := result), ModuleType):
-
-        if isinstance(result, ModuleType):
-            mod = None
+        if isinstance((mod := result), ModuleType):
             aspectize = aspectize or {}
-
-
-=======
-        assert result != None
-
-        if isinstance((mod := result), ModuleType):
->>>>>>> 7e0ef768
             for (check, pattern), decorator in aspectize.items():
                 _apply_aspect(
                     mod, check, pattern, decorator, aspectize_dunders=aspectize_dunders
