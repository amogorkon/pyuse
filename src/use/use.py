"""
Just use() python code from anywhere - a functional import alternative with advanced features.

Goals/Features:
- inline version checks, user notification on potential version conflicts (DONE)
- securely load standalone-modules from online sources (DONE)
- safely hot auto-reloading of local modules on file changes (DONE)
- pass module-level globals into the importing context (DONE)
- return optional fallback-default object/module if import failed (DONE)
- aspect-oriented decorators for everything callable on import (DONE)
- securely auto-install packages (preliminary DONE, still some kinks with C-extensions)
- support P2P package distribution (TODO)
- unwrap aspect-decorators on demand (TODO)
- easy introspection via internal dependency graph (TODO)
- relative imports on online-sources via URL-aliases (TODO)
- module-level variable placeholders/guards aka "module-properties" (TODO)
- load packages faster while using less memory than classical pip/import - ideal for embedded systems with limited resources (TODO)

Non-Goal:
Completely replace the import statement.

Notes:
pathlib.Path and yarl.URL can both be accessed as aliases via use.Path and use.URL
inspect.isfunction, .ismethod and .isclass also can be accessed via their aliases use.isfunction, use.ismethod and use.isclass

Examples:
>>> import use

# equivalent to `import numpy as np` with explicit version check
>>> np = use("numpy", version="1.1.1")
>>> np.version == "1.1.1"
True

# equivalent to `from pprint import pprint; pprint(dictionary)` but without assigning
# pprint to a global variable, thus no namespace pollution
>>> use("pprint").pprint([1,2,3])
[1,2,3]
# equivalent to sys.path manipulation, then `import tools` with a reload(tools) every second
>>> tools = use(use._ensure_path("/media/sf_Dropbox/code/tools.py"), reloading=True)

# it is possible to import standalone modules from online sources
# with immediate sha1-hash-verificiation before execution of the code like
>>> utils = use(use.URL("https://raw.githubusercontent.com/PIA-Group/BioSPPy/7696d682dc3aafc898cd9161f946ea87db4fed7f/biosppy/utils.py"),
                    hashes="95f98f25ef8cfa0102642ea5babbe6dde3e3a19d411db9164af53a9b4cdcccd8")

# to auto-install a certain version (within a virtual env and pip in secure hash-check mode) of a package you can do
>>> np = use("numpy", version="1.1.1", modes=use.auto_install, hash_value=["9879de676"])

:author: Anselm Kiefner (amogorkon)
:author: David Reilly
:license: MIT
"""

#% Preamble
# we use https://github.com/microsoft/vscode-python/issues/17218 with % syntax to structure the code

# Read in this order:
# 1) initialization (instance of Use() is set as module on import)
# 2) use() dispatches to one of three __call__ methods, depending on first argument
# 3) from there, various global functions are called
# 4) a ProxyModule is always returned, wrapping the module that was imported


#% Imports

from __future__ import annotations

import ast
import asyncio
import atexit
import codecs
import hashlib
import importlib.util
import inspect
import linecache
import os
import re
import shlex
import signal
import sqlite3
import sys
import tarfile
import tempfile
import threading
import time
import traceback
import zipfile
import zipimport
from collections import namedtuple
from enum import Enum
from functools import lru_cache as cache
from functools import partial, partialmethod, reduce, singledispatch, update_wrapper
from importlib import metadata
from importlib.abc import Finder, Loader
from importlib.machinery import ModuleSpec, SourceFileLoader
from inspect import isfunction, ismethod  # for aspectizing, DO NOT REMOVE
from itertools import chain, takewhile
from logging import DEBUG, INFO, NOTSET, WARN, StreamHandler, getLogger, root
from pathlib import Path, PureWindowsPath, WindowsPath
from pprint import pformat
from subprocess import PIPE, run
from textwrap import dedent
from types import FrameType, ModuleType
from typing import Any, Callable, Dict, FrozenSet, List, Optional, Tuple, Union
from warnings import warn

import furl
import packaging
import requests
import toml
from furl import furl as URL
from icontract import ensure, invariant, require
from packaging import tags
from packaging.specifiers import SpecifierSet
from pip._internal.utils import compatibility_tags

cwd = Path("")
os.chdir(Path(__file__).parent)
from pypi_model import PyPI_Project, Version

os.chdir(cwd)

#% Constants and Initialization

# injected via initial_globals for testing, you can safely ignore this
test_config: str = locals().get("test_config", {})
test_version: str = locals().get("test_version", None)
__name__ = "use.use"
__package__ = "use"
__path__ = __file__
__spec__ = ModuleSpec("use.use", loader=SourceFileLoader(fullname="use", path=__file__))
__spec__.submodule_search_locations = [Path(__file__).parent]
__version__ = test_version or "0.5.0"

_reloaders: Dict["ProxyModule", Any] = {}  # ProxyModule:Reloader
_aspects = {}
_using = {}

ModInUse = namedtuple("ModInUse", "name mod path spec frame")
NoneType = type(None)


# Really looking forward to actual builtin sentinel values..
mode = Enum("Mode", "fastfail")

# defaults
config = {"version_warning": True, "debugging": False, "use_db": True}

# initialize logging
root.addHandler(StreamHandler(sys.stderr))
root.setLevel(NOTSET)
if "DEBUG" in os.environ or "pytest" in getattr(
    sys.modules.get("__init__", ""), "__file__", ""
):
    root.setLevel(DEBUG)
    test_config["debugging"] = True
else:
    root.setLevel(INFO)

# TODO: log to file
log = getLogger(__name__)


class Hash(Enum):
    sha256 = hashlib.sha256


class VersionWarning(Warning):
    pass


class NotReloadableWarning(Warning):
    pass


class NoValidationWarning(Warning):
    pass


class AmbiguityWarning(Warning):
    pass


class UnexpectedHash(ImportError):
    pass


class AutoInstallationError(ImportError):
    pass


# sometimes all you need is a sledge hammer..
def signal_handler(sig: int, frame: Optional[FrameType] = None) -> None:
    try:
        for reloader in _reloaders.values():
            reloader.stop()
    except:
        pass
    # Invoke the default action, usually KeyboardInterrupt
    signal.raise_signal(sig)


#%% Pipes

# Register our signal handler
signal.signal(signal.SIGINT, signal_handler)

# Since we have quite a bit of functional code that black would turn into a sort of arrow antipattern with lots of ((())),
# we use @pipes to basically enable polish notation which allows us to avoid most parentheses.
# source >> func(args) is equivalent to func(source, args) and
# source << func(args) is equivalent to func(args, source), which can be chained arbitrarily.
# Rules:
# 1) apply pipes only to 3 or more nested function calls
# 2) no pipes on single lines, since mixing << and >> is just confusing (also, having pipes on different lines has other benefits beside better readability)
# 3) don't mix pipes with regular parenthesized function calls, that's just confusing
# See https://github.com/robinhilliard/pipes/blob/master/pipeop/__init__.py for details and credit.
class _PipeTransformer(ast.NodeTransformer):
    def visit_BinOp(self, node):
        if not isinstance(node.op, (ast.LShift, ast.RShift)):
            return node
        if not isinstance(node.right, ast.Call):
            return self.visit(
                ast.Call(
                    func=node.right,
                    args=[node.left],
                    keywords=[],
                    starargs=None,
                    kwargs=None,
                    lineno=node.right.lineno,
                    col_offset=node.right.col_offset,
                )
            )
        node.right.args.insert(
            0 if isinstance(node.op, ast.RShift) else len(node.right.args), node.left
        )
        return self.visit(node.right)


def pipes(func_or_class):
    if inspect.isclass(func_or_class):
        decorator_frame = inspect.stack()[1]
        ctx = decorator_frame[0].f_locals
        first_line_number = decorator_frame[2]
    else:
        ctx = func_or_class.__globals__
        first_line_number = func_or_class.__code__.co_firstlineno
    source = inspect.getsource(func_or_class)
    tree = ast.parse(dedent(source))
    ast.increment_lineno(tree, first_line_number - 1)
    source_indent = sum(1 for _ in takewhile(str.isspace, source)) + 1
    for node in ast.walk(tree):
        if hasattr(node, "col_offset"):
            node.col_offset += source_indent
    tree.body[0].decorator_list = [
        d
        for d in tree.body[0].decorator_list
        if isinstance(d, ast.Call)
        and d.func.id != "pipes"
        or isinstance(d, ast.Name)
        and d.id != "pipes"
    ]
    tree = _PipeTransformer().visit(tree)
    code = compile(
        tree, filename=(ctx["__file__"] if "__file__" in ctx else "repl"), mode="exec"
    )
    exec(code, ctx)
    return ctx[tree.body[0].name]


#%% Version and Packaging


class PlatformTag:
    def __init__(self, platform: str):
        self.platform = platform

    def __str__(self):
        return self.platform

    def __repr__(self):
        return f"use.PlatformTag({self.platform!r})"

    def __hash__(self):
        return hash(self.platform)

    @require(lambda self, other: isinstance(other, self.__class__))
    def __eq__(self, other):
        return self.platform == other.platform


#% Helper Functions

# keyword args from inside the called function!
def all_kwargs(func, other_locals):
    d = {
        name: other_locals[name]
        for name, param in inspect.signature(func).parameters.items()
        if (
            param.kind is inspect.Parameter.KEYWORD_ONLY
            or param.kind is inspect.Parameter.VAR_KEYWORD
        )
    }
    d.update(d["kwargs"])
    del d["kwargs"]
    return d


# singledispatch for methods
def methdispatch(func) -> Callable:
    dispatcher = singledispatch(func)

    def wrapper(*args, **kw):
        # so we can dispatch on None
        if len(args) == 1:
            args = args + (None,)
        return dispatcher.dispatch(args[1].__class__)(*args, **kw)

    wrapper.register = dispatcher.register
    update_wrapper(wrapper, func)
    return wrapper


# This is a collection of the messages directed to the user.
# How it works is quite magical - the lambdas prevent the f-strings from being prematuraly evaluated, and are only evaluated once returned.
# Fun fact: f-strings are firmly rooted in the AST.
class Message(Enum):
    not_reloadable = (
        lambda name: f"Beware {name} also contains non-function objects, it may not be safe to reload!"
    )
    couldnt_connect_to_db = (
        lambda e: f"Could not connect to the registry database, please make sure it is accessible. ({e})"
    )
    use_version_warning = (
        lambda max_version: f"""Justuse is version {Version(__version__)}, but there is a newer version {max_version} available on PyPI.
To find out more about the changes check out https://github.com/amogorkon/justuse/wiki/What's-new
Please consider upgrading via
python -m pip install -U justuse
"""
    )
    cant_use = (
        lambda thing: f"Only pathlib.Path, yarl.URL and str are valid sources of things to import, but got {type(thing)}."
    )
    web_error = (
        lambda url, response: f"Could not load {url} from the interwebs, got a {response.status_code} error."
    )
    no_validation = (
        lambda url, hash_algo, this_hash: f"""Attempting to import from the interwebs with no validation whatsoever!
To safely reproduce: use(use.URL('{url}'), hash_algo=use.{hash_algo}, hash_value='{this_hash}')"""
    )
    aspectize_builtins_warning = (
        lambda: "Applying aspects to builtins may lead to unexpected behaviour, but there you go.."
    )
    version_warning = (
        lambda package_name, target_version, this_version: f"{package_name} expected to be version {target_version}, but got {this_version} instead"
    )
    ambiguous_name_warning = (
        lambda package_name: f"Attempting to load the package '{package_name}', if you rather want to use the local module: use(use._ensure_path('{package_name}.py'))"
    )
    no_version_provided = (
        lambda: "No version was provided, even though auto_install was specified! Trying to load classically installed package instead."
    )
    classically_imported = (
        lambda name, this_version: f'Classically imported \'{name}\'. To pin this version: use("{name}", version="{this_version}")'
    )
    pebkac_missing_hash = (
        lambda name, version, hashes: f"""Failed to auto-install {name!r} because hash_value is missing. This may work:
use({name!r}, version={version!r}, hashes={hashes!r}, modes=use.auto_install)"""
    )
    pebkac_unsupported = (
        lambda package_name: f"We could not find any version or release for {package_name} that could satisfy our requirements!"
    )
    pip_json_mess = (
        lambda package_name, target_version: f"Tried to auto-install {package_name} {target_version} but failed because there was a problem with the JSON from PyPI."
    )
    no_version_or_hash_provided = (
        lambda name, package_name, version, hash_value: f"""Please specify version and hash for auto-installation of '{package_name}'.
To get some valuable insight on the health of this package, please check out https://snyk.io/advisor/python/{package_name}
If you want to auto-install the latest version: use("{name}", version="{version}", hashes={set([hash_value])}, modes=use.auto_install)
"""
    )
    cant_import = (
        lambda name: f"No package installed named {name} and auto-installation not requested. Aborting."
    )
    cant_import_no_version = (
        lambda package_name: f"Failed to auto-install '{package_name}' because no version was specified."
    )
    venv_unavailable = (
        lambda python_exe, python_version, python_platform: f"""
Your system does not have a usable 'venv' package for this version of Python:
   Path =     {python_exe}
   Version =  {python_version}
   Platform = {python_platform}

Please run:
   sudo apt update
   sudo apt install python3-venv
to install the necessary packages.

You can test if your version of venv is working by running:
  {python_exe} -m venv testenv && ls -lA testenv/bin/python
"""
    )
    no_distribution_found = (
        lambda package_name, version: f"Failed to find any distribution for {package_name} with version {version} that can be run this platform!"
    )


class StrMessage(Message):
    cant_import = (
        lambda package_name: f"No package installed named {package_name} and auto-installation not requested. Aborting."
    )


class TupleMessage(Message):
    pass


class KwargsMessage(Message):
    pass


#% Installation and Import Functions


@pipes
def _ensure_path(value: Union[bytes, str, furl.Path, Path]) -> Path:
    if isinstance(value, (str, bytes)):
        return Path(value).absolute()
    if isinstance(value, furl.Path):
        return (
            Path.cwd(),
            value.segments << map(Path) << tuple << reduce(Path.__truediv__),
        ) << reduce(Path.__truediv__)
    return value


@cache
def get_supported() -> FrozenSet[PlatformTag]:
    log.debug("enter get_supported()")
    """
    Results of this function are cached. They are expensive to
    compute, thanks to some heavyweight usual players
    (*ahem* pip, package_resources, packaging.tags *cough*)
    whose modules are notoriously resource-hungry.

    Returns a set containing all platform _platform_tags
    supported on the current system.
    """
    items: List[PlatformTag] = []

    for tag in compatibility_tags.get_supported():
        items.append(PlatformTag(platform=tag.platform))
    for tag in packaging.tags._platform_tags():
        items.append(PlatformTag(platform=str(tag)))

    tags = frozenset(items)
    log.debug("leave get_supported() -> %s", repr(tags))
    return tags


class TarFunctions:
    def __init__(self, artifact_path):
        self.archive = tarfile.open(artifact_path)

    def get(self):
        return (self.archive, [m.name for m in self.archive.getmembers() if m.type == b"0"])

    def read_entry(self, entry_name):
        m = self.archive.getmember(entry_name)
        with self.archive.extractfile(m) as f:
            bdata = f.read()
            text = bdata.decode("UTF-8").splitlines() if len(bdata) < 8192 else ""
            return (Path(entry_name).stem, text.splitlines())


class ZipFunctions:
    def __init__(self, artifact_path):
        self.archive = zipfile.ZipFile(artifact_path)

    def get(self):
        return (self.archive, [e.filename for e in self.archive.filelist])

    def read_entry(self, entry_name):
        with self.archive.open(entry_name) as f:
            bdata = f.read()
            text = bdata.decode("UTF-8").splitlines() if len(bdata) < 8192 else ""
            return (Path(entry_name).stem, text)


@pipes
def archive_meta(artifact_path):
    DIST_PKG_INFO_REGEX = re.compile("(dist-info|-INFO|\\.txt$|(^|/)[A-Z0-9_-]+)$")
    meta = archive = names = functions = None

    if ".tar" in str(artifact_path):
        functions = TarFunctions(artifact_path)
    else:
        functions = ZipFunctions(artifact_path)

    archive, names = functions.get()
    meta = dict(names << filter(DIST_PKG_INFO_REGEX.search) << map(functions.read_entry))
    meta.update(
        dict(
            (lp := l.partition(": "), (lp[0].lower().replace("-", "_"), lp[2]))[-1]
            for l in meta.get("METADATA", meta.get("PKG-INFO"))
            if ": " in l
        )
    )
    name = meta.get("name", Path(artifact_path).stem.split("-")[0])
    meta["name"] = name
    if "top_level" not in meta:
        meta["top_level"] = [""]
    (
        top_level,
        name,
    ) = (meta["top_level"][0], meta["name"])
    import_name = (name,) if (top_level == name) else (top_level, name)
    meta["names"] = names
    meta["import_name"] = import_name
    for relpath in sorted(
        [n for n in names if len(n) > 4 and n[-3:] == ".py"],
        key=lambda n: (
            not n.startswith(import_name),
            not n.endswith("__init__.py"),
            len(n),
        ),
    ):
        meta["import_relpath"] = relpath
        break
    archive.close()
    return meta


<<<<<<< HEAD
def _ensure_loader(spec: ModuleSpec) -> Union[Loader, zipimport.zipimporter]:
    if spec.loader:
        return spec.loader
    if hasattr(importlib.util, "loader_from_spec"):
        return importlib.util.loader_from_spec(spec)
    return SourceFileLoader(fullname=spec.name, path=spec.origin)
=======
def _ensure_loader(obj: Union[ModuleType,ModuleSpec]) -> Union[Loader,zipimport.zipimporter]:
    loader = None
    if not loader and isinstance(obj, ModuleType):
        loader = obj.__loader__
    if not loader and isinstance(obj, ModuleType):
        if (spec := getattr(obj, "__spec__", None)):
            loader = spec.loader
    if not loader and isinstance(obj, ModuleSpec):
        loader = obj.loader
    if not loader and hasattr(importlib.util, "loader_from_spec"):
        loader = importlib.util.loader_from_spec(obj)
    if not loader and isinstance(obj, ModuleType):
        name = obj.__name__
        mod = obj
        segments = name.split(".")
        parent_mod = importlib.import_module(".".join(segments[:-1]))
        parent_spec = parent_mod.__spec__;
        parent_loader = (
            parent_mod.__loader__
            if not parent_spec 
            or not getattr(parent_spec, "loader")
            else parent_spec.loader
        )
        ctor_args = [
            (
                k,
                getattr(mod, "__name__") 
                if "name" in k 
                else (
                    list(Path(
                      parent_spec.submodule_search_locations[0]
                    ).glob(
                      mod.__name__[len(parent_mod.__name__)+1:]+".*"
                    )) +
                    list(Path(
                      parent_spec.submodule_search_locations[0]
                    ).glob(
                      mod.__name__[len(parent_mod.__name__)+1:]
                        + "/__init__.py"
                    ))
                )[0]
                if ("path" in k or "file" in k or "loc" in k)
                else k
            )
            for k in list(
                inspect.signature(
                    type(parent_mod.__loader__).__init__
                ).parameters
            )[1:]
        ]
        loader = type(parent_mod.__loader__)(*ctor_args)
    if not loader:
        if isinstance(obj, ModuleType):
            name = obj.__name__
            spec = obj.__spec__
        if isinstance(obj, ModuleSpec):
            name = obj.name
            spec = obj
        module_path = (
                   getattr(spec, "origin", None)
                or getattr(obj, "__file__", None)
                or getattr(obj, "__path__", None)
                or inspect.getsourcefile(obj)
        )
        loader = SourceFileLoader(name, module_path)
    return loader
>>>>>>> d06d8dd1


def _clean_sys_modules(package_name: str) -> None:
    for k in dict(
        [
            (k, _ensure_loader(v))
            for k, v in sys.modules.items()
            if (
                getattr(v, "__spec__", None) is None
                or isinstance(_ensure_loader(v), (SourceFileLoader, zipimport.zipimporter))
            )
            and package_name in k.split(".")
        ]
    ):
        if k in sys.modules:
            del sys.modules[k]


def _venv_root(package_name, version, home) -> Path:
    assert version
    return home / "venv" / package_name / str(version)


def _pebkac_no_version_hash(
    func=None, *, name: str, **kwargs
) -> Union[ModuleType, Exception]:

    if func:
        result = func(name=name, **kwargs)
        if isinstance(result, ModuleType):
            return result
    return RuntimeWarning(Message.cant_import_no_version(name))


def _pebkac_version_no_hash(
    func=None, *, version: Version, hash_algo, package_name: str, **kwargs
) -> Union[Exception, ModuleType]:
    if func:
        result = func(**all_kwargs(_pebkac_version_no_hash, locals()))
        if isinstance(result, ModuleType):
            return result
    all_data = _get_package_data(package_name)
    data = _get_filtered_data(all_data, version=version)
    if not data.urls:
        return RuntimeWarning(Message.no_distribution_found(package_name, version))
    hashes = {
        entry["digests"].get(hash_algo.name) for entry in all_data["releases"][str(version)]
    }
    return RuntimeWarning(Message.pebkac_missing_hash(package_name, version, hashes))


def _pebkac_no_version_no_hash(*, name, package_name, hash_algo, **kwargs) -> Exception:
    # let's try to make an educated guess and give a useful suggestion
    data = _get_package_data(package_name)
    for version, infos in data.releases.items():
        hash_value = infos[0].digests[hash_algo.name]
        return RuntimeWarning(
            Message.no_version_or_hash_provided(
                name,
                package_name,
                version,
                hash_value,
            )
        )


def _import_public_no_install(
    *,
    name,
    spec,
    aspectize,
    fatal_exceptions=False,
    **kwargs,
) -> Union[ModuleType, Exception]:
    # builtin?
    package_name, rest = _parse_name(name)
    builtin = False
    try:
        metadata.PathDistribution.from_name(package_name)
    except metadata.PackageNotFoundError:  # indeed builtin!
        builtin = True

    if builtin:
        return _extracted_from__import_public_no_install_18(name, spec, aspectize)
    # it seems to be installed in some way, for instance via pip
    return importlib.import_module(rest)  # ! => cache


# TODO Rename this here and in `_import_public_no_install`
def _extracted_from__import_public_no_install_18(name, spec, aspectize):
    package_name, rest = _parse_name(name)
    if spec.name in sys.modules:
        mod = sys.modules[spec.name]
        importlib.reload(mod)
    else:
        mod = _ensure_loader(spec).create_module(spec)
    if mod is None:
        mod = importlib.import_module(rest)
    assert mod
    sys.modules[spec.name] = mod
    spec.loader.exec_module(mod)  # ! => cache
    if aspectize:
        warn(Message.aspectize_builtins_warning(), RuntimeWarning)
    return mod


def _parse_name(name) -> Tuple[str, str]:
    match = re.match(r"(?P<package_name>[^/.]+)/?(?P<rest>[a-zA-Z0-9._]+)?$", name)
    assert match, f"Invalid name spec: {name!r}"
    names = match.groupdict()
    return names["package_name"], names["rest"] or name


def _auto_install(
    func=None,
    *,
    name,
    hash_algo,
    version,
    package_name,
    rest,
    **kwargs,
) -> Union[ModuleType, BaseException]:
    package_name, rest = _parse_name(name)

    if func:
        result = func(**all_kwargs(_auto_install, locals()))
        if isinstance(result, ModuleType):
            return result

    query = (
        kwargs["self"]
        .execute_wrapped(
            f"""
SELECT
    artifacts.id, import_relpath,
    artifact_path, installation_path, module_path
FROM distributions
JOIN artifacts ON artifacts.id = distributions.id
WHERE name='{package_name}' AND version='str(version)'
ORDER BY artifacts.id DESC
        """
        )
        .fetchone()
    )
    if not query or not _ensure_path(query["artifact_path"]).exists():
        query = _find_or_install(package_name, version)
    artifact_path = _ensure_path(query["artifact_path"])
    module_path = _ensure_path(query["module_path"])
    # trying to import directly from zip
    _clean_sys_modules(rest)
    missing_modules = None
    try:
        importer = zipimport.zipimporter(artifact_path)
        return importer.load_module(query["import_name"])
    except (ImportError, zipimport.ZipImportError) as zerr:
        if isinstance(zerr.__context__, ModuleNotFoundError):
            missing_modules = zerr.__context__
    except ModuleNotFoundError as zerr:
        missing_modules = zerr
    except KeyError:
        if "DEBUG" in os.environ or config["debugging"]:
            log.debug(traceback.format_exc())
    orig_cwd = Path.cwd()
    mod = None
    if "installation_path" not in query or missing_modules:
        query = _find_or_install(package_name, version, force_install=True)
        artifact_path = _ensure_path(query["artifact_path"])
        module_path = _ensure_path(query["module_path"])

    assert "installation_path" in query
    assert query["installation_path"]
    installation_path = _ensure_path(query["installation_path"])
    try:
        os.chdir(installation_path)
        import_name = (
            str(module_path.relative_to(installation_path))
            .replace("\\", "/")
            .replace("/__init__.py", "")
        )
        return (
            mod := _load_venv_entry(
                import_name,
                module_path=module_path,
                installation_path=installation_path,
            )
        )
    finally:
        os.chdir(orig_cwd)
        if "fault_inject" in config:
            config["fault_inject"](**locals())
        if mod:
            use._save_module_info(
                name=package_name,
                import_relpath=query["import_relpath"],
                version=version,
                artifact_path=artifact_path,
                hash_value=hash_algo.value(artifact_path.read_bytes()).hexdigest(),
                module_path=module_path,
                installation_path=installation_path,
            )


@cache(maxsize=4096, typed=True)
def _parse_filename(filename) -> dict:
    """Match the filename and return a dict of parts.
    >>> parse_filename("numpy-1.19.5-cp36-cp36m-macosx_10_9_x86_64.whl")
    {'distribution': 'numpy', 'version': '1.19.5', 'build_tag', 'python_tag': 'cp36', 'abi_tag': 'cp36m', 'platform_tag': 'macosx_10_9_x86_64', 'ext': 'whl'}
    """
    # Filename as API, seriously WTF...
    assert isinstance(filename, str)
    distribution = version = build_tag = python_tag = abi_tag = platform_tag = None
    pp = Path(filename)
    if ".tar" in filename:
        ext = filename[filename.index(".tar") :]
    else:
        ext = pp.name[len(pp.stem) :]
    rest = pp.name[0 : -len(ext)]

    p = rest.split("-")
    np = len(p)
    if np == 5:
        distribution, version, python_tag, abi_tag, platform_tag = p
    elif np == 6:
        distribution, version, build_tag, python_tag, abi_tag, platform_tag = p
    elif np == 3:  # ['SQLAlchemy', '0.1.1', 'py2.4']
        distribution, version, python_tag = p
    elif np == 2:
        distribution, version = p
    else:
        return {}
    print(p)
    # ['SQLAlchemy', '1.3.19', 'cp27', 'cp27m', 'macosx_10_14_x86_64']
    info = _delete_none(
        {
            "distribution": distribution,
            "version": Version(version),
            "build_tag": build_tag,
            "python_tag": python_tag,
            "abi_tag": abi_tag,
            "platform_tag": platform_tag,
            "ext": ext,
        }
    )
    if python_tag:
        info["python_version"] = (
            info["python_tag"].replace("cp", "")[0]
            + "."
            + info["python_tag"].replace("cp", "")[1:]
        )
    return info


def _process(*argv, env={}):
    _realenv = {
        k: v
        for k, v in chain(os.environ.items(), env.items())
        if isinstance(k, str) and isinstance(v, str)
    }
    o = run(
        **(
            setup := dict(
                executable=(exe := argv[0]),
                args=[*map(str, argv)],
                bufsize=1024,
                input="",
                capture_output=True,
                timeout=45000,
                check=False,
                close_fds=True,
                env=_realenv,
                encoding="UTF-8",
                errors="ISO-8859-1",
                text=True,
                shell=False,
            )
        )
    )
    if o.returncode == 0:
        return o
    raise RuntimeError(
        "\x0a".join(
            (
                "\x1b[1;41;37m",
                "Problem running--command exited with non-zero: %d",
                "%s",
                "---[  Errors  ]---",
                "%s",
                "\x1b[0;1;37m",
                "Arguments to subprocess.run(**setup):",
                "%s",
                "---[  STDOUT  ]---",
                "%s",
                "---[  STDERR  ]---",
                "%s\x1b[0m",
            )
        )
        % (
            o.returncode,
            shlex.join(map(str, setup["args"])),
            o.stderr or o.stdout,
            pformat(setup, indent=2, width=70, compact=False),
            o.stdout,
            o.stderr,
        )
        if o.returncode != 0
        else ("%s\n\n%s") % (o.stdout, o.stderr)
    )


def _find_version(package_name, version=None) -> dict:
    data = _get_filtered_data(_get_package_data(package_name), version)
    return next(iter(reversed(data.releases.items())))[1][-1]


def _find_exe(venv_root: Path) -> Path:
    return Path(sys.executable)


def _get_venv_env(venv_root: Path) -> Dict[str, str]:
    pathvar = os.environ.get("PATH")
    python_exe = Path(sys.executable)
    if not venv_root.exists():
        venv_root.mkdir(parents=True)
    exe_dir = python_exe.parent.absolute()
    return {}


@ensure(lambda url: str(url).startswith("http"))
def _download_artifact(name, version, filename, url) -> Path:
    artifact_path = (sys.modules["use"].home / "packages" / filename).absolute()
    if not artifact_path.exists():
        log.info("Downloading %s==%s from %s", name, version, url)
        data = requests.get(url).content
        artifact_path.write_bytes(data)
        log.debug("Wrote %d bytes to %s", len(data), artifact_path)
    return artifact_path


def _delete_none(a_dict: Dict[str, object]) -> Dict[str, object]:
    for k, v in tuple(a_dict.items()):
        if v is None or v == "":
            del a_dict[k]
    return a_dict


def _pure_python_package(artifact_path, meta):
    not_pure_python = any(
        any(n.endswith(s) for s in importlib.machinery.EXTENSION_SUFFIXES)
        for n in meta["names"]
    )

    if ".tar" in str(artifact_path):
        return False
    if not_pure_python:
        return False
    return True


def _find_or_install(
    name, version=None, artifact_path=None, url=None, out_info=None, force_install=False
) -> Dict[str, Union[dict, int, list, str, tuple, Path, Version]]:
    log.debug(
        "_find_or_install(name=%s, version=%s, artifact_path=%s, url=%s)",
        name,
        version,
        artifact_path,
        url,
    )
    if out_info is None:
        out_info = {}
    package_name, rest = _parse_name(name)
    if not url:
        import inspect

        info = dict(inspect.getmembers(_find_version(package_name, version)))
    else:
        info["url"] = str(url)
    filename = URL(info["url"]).path.segments[-1]
    info["filename"] = filename
    info.update(_parse_filename(filename))
    filename, url, version = (info["filename"], URL(info["url"]), Version(info["version"]))
    artifact_path = _download_artifact(name, version, filename, url)
    info["artifact_path"] = artifact_path
    out_info.update(info)
    install_item = artifact_path
    meta = archive_meta(artifact_path)
    import_parts = re.split("[\\\\/]", meta["import_relpath"])
    import_parts.remove("__init__.py")
    import_name = ".".join(import_parts)
    name = f"{package_name}.{import_name}"
    relp = meta["import_relpath"]
    out_info["module_path"] = relp
    out_info["import_relpath"] = relp
    out_info["import_name"] = import_name
    if not force_install and _pure_python_package(artifact_path, meta):
        log.info(f"pure python package: {package_name, version, use.home}")
        return out_info

    venv_root = _venv_root(package_name, version, use.home)
    out_info["installation_path"] = venv_root
    python_exe = _find_exe(venv_root)
    env = _get_venv_env(venv_root)
    module_paths = venv_root.rglob(f"**/{relp}")
    if force_install or (not python_exe.exists() or not any(module_paths)):
        log.info("calling pip to install install_item=%s", install_item)
        # If we get here, the venv/pip setup is required.
        output = _process(
            python_exe,
            "-m",
            "pip",
            "--disable-pip-version-check",
            "--no-color",
            "install",
            "--pre",
            "--root",
            PureWindowsPath(venv_root).drive
            if isinstance(venv_root, (WindowsPath, PureWindowsPath))
            else "/",
            "--no-user",
            "--prefix",
            str(venv_root),
            "--progress-bar",
            "ascii",
            "--prefer-binary",
            "--exists-action",
            "i",
            "--ignore-installed",
            "--no-use-pep517",
            "--no-build-isolation",
            "--no-warn-script-location",
            "--force-reinstall",
            "--no-warn-conflicts",
            install_item,
        )
        sys.stderr.write("\n\n".join((output.stderr, output.stdout)))

    module_paths = [*venv_root.rglob(f"**/{relp}")]
    while len(relp) > 2 and not module_paths:
        log.info("relp = %s", relp)
        module_paths = [*venv_root.rglob(f"**/{relp}")]
        if module_paths:
            break
        relp = "/".join(Path(relp).parts[1:])
        log.info(relp)

    assert module_paths
    for module_path in module_paths:
        installation_path = module_path
        while installation_path.name != "site-packages":
            installation_path = installation_path.parent
        log.info("installation_path = %s", installation_path)
        log.info("module_path = %s", module_path)
        out_info.update(
            {
                **info,
                "artifact_path": artifact_path,
                "installation_path": installation_path,
                "module_path": module_path,
                "import_relpath": ".".join(relp.split("/")[0:-1]),
                "info": info,
            }
        )
        return _delete_none(out_info)


def _load_venv_entry(name, installation_path, module_path) -> ModuleType:
    package_name, rest = _parse_name(name)
    _clean_sys_modules(name)
    log.info(
        "load_venv_entry package_name=%s rest=%s module_path=%s",
        package_name,
        rest,
        module_path,
    )
    cwd = Path.cwd()
    log.info(f"{cwd=}")
    log.info(f"{sys.path=}")
    package_name, rest = _parse_name(name)
    orig_exc = None
    old_sys_path = list(sys.path)
    if sys.path[0] != "":
        sys.path.insert(0, "")
    with open(module_path, "rb") as code_file:
        try:
            for variant in (
                installation_path,
                Path(str(str(installation_path).replace("lib64/", "lib/"))),
                Path(str(str(installation_path).replace("lib/", "lib64/"))),
                None,
            ):
                if not variant:
                    raise RuntimeError()
                if not variant.exists():
                    continue
                try:
                    os.chdir(cwd)
                    os.chdir(variant)
                    return _build_mod(
                        name=rest,
                        code=code_file.read(),
                        module_path=_ensure_path(module_path),
                        initial_globals={},
                        aspectize={},
                    )
                except ImportError as ierr0:
                    orig_exc = orig_exc or ierr0
                    continue
        except RuntimeError as ierr:
            try:
                return importlib.import_module(rest)
            except BaseException as ierr2:
                raise ierr from orig_exc
        finally:
            os.chdir(cwd)
            sys.path.clear()
            for p in old_sys_path:
                sys.path.append(p)


@cache(maxsize=512, typed=True)
def _get_package_data(package_name) -> PyPI_Project:
    json_url = f"https://pypi.org/pypi/{package_name}/json"
    response = requests.get(json_url)
    if response.status_code == 404:
        raise ImportError(Message.pebkac_unsupported(package_name))
    elif response.status_code != 200:
        raise RuntimeWarning(Message.web_error(json_url, response))
    return PyPI_Project(**response.json())


def _sys_version():
    return Version(".".join(map(str, sys.version_info[0:3])))


def _filtered_by_version(data: PyPI_Project, version: Version) -> PyPI_Project:
    filtered = {"urls": [], "releases": {}}

    for V, R in data.releases.items():
        if V != version:
            continue
        if not R:
            continue
        log.info(f"found a match for {version}!")
        for info in R:
            as_dict = info.dict()
            url = URL(as_dict["url"])
            filename = url.path.segments[-1]
            as_dict["filename"] = filename
            as_dict.update(_parse_filename(filename))
            as_dict = {**as_dict, "version": V}
            filtered["urls"].append(as_dict)
            if V not in filtered["releases"]:
                filtered["releases"][V] = []
            filtered["releases"][V].append(as_dict)
    if filtered["releases"]:
        print("return PyPI_Project(**%s)" % repr(filtered))
        r = PyPI_Project(**filtered)
        print("return r = %s" % r)
        return r
    return PyPI_Project(**filtered)


def _filtered_by_platform(
    data: PyPI_Project, *, tags: FrozenSet[PlatformTag], sys_version: Version
) -> PyPI_Project:
    filtered = {"urls": [], "releases": {}}
    for sdist in (False, True):
        for V, R in data.releases.items():
            if not R:
                continue
            for info in R:
                as_dict = info.dict()
                url = URL(as_dict["url"])
                filename = url.path.segments[-1]
                as_dict["filename"] = filename
                as_dict.update(_parse_filename(filename))
                as_dict = {**as_dict, "version": V}
                compat = _is_compatible(
                    as_dict, sys_version=sys_version, platform_tags=tags, include_sdist=sdist
                )
                log.info(
                    f"{compat!r}  <-  use._is_compatible({info!r}, {sys_version=!r}, platform_tags={tags!r}, include_sdist={sdist!r}"
                )

                if not compat:
                    continue
                log.info("found a match: %s", V)
                as_dict["version"] = V
                filtered["urls"].append(as_dict)
                if V not in filtered["releases"]:
                    filtered["releases"][V] = []
                filtered["releases"][V].append(as_dict)

        if filtered["releases"]:
            print("return PyPI_Project(**%s)" % repr(filtered))
            r = PyPI_Project(**filtered)
            print("return r = %s" % r)
            return r
    return PyPI_Project(**filtered)


@pipes
def _get_filtered_data(data: PyPI_Project, version: Version = None) -> PyPI_Project:
    if version:
        return (
            data
            >> _filtered_by_version(version=version)
            >> _filtered_by_platform(tags=get_supported(), sys_version=_sys_version())
        )
    else:
        return data >> _filtered_by_platform(
            tags=get_supported(), sys_version=_sys_version()
        )


@cache
def _is_version_satisfied(specifier: str, sys_version) -> bool:
    """
    SpecifierSet("") matches anything, no need to artificially
    lock down versions at this point

    @see https://warehouse.readthedocs.io/api-reference/json.html
    @see https://packaging.pypa.io/en/latest/specifiers.html
    """
    specifiers = SpecifierSet(specifier or "")
    is_match = sys_version in specifiers

    log.debug("is_version_satisfied(info=i)%s in %s", sys_version, specifiers)
    return is_match


@pipes
def _is_platform_compatible(
    info: Dict[str, object],
    platform_tags: FrozenSet[PlatformTag],
    include_sdist=False,
) -> bool:
    # TODO: Simplify
    if "py2" in info["filename"]:
        return False
    if "platform_tag" not in info or "python_version" not in info:
        info.update(_parse_filename(URL(info["url"]).path.segments[-1]))
    if not include_sdist and (
        ".tar" in info["filename"]
        or info.get("python_tag", "cpsource") in ("cpsource", "sdist")
    ):
        return False

    our_python_tag = tags.interpreter_name() + tags.interpreter_version()
    if "python_version" not in info:
        return False
    python_tag = info.get("python_tag", "") or "cp" + info["python_version"].replace(".", "")
    if python_tag in ("py3", "cpsource"):
        python_tag = our_python_tag
    cur_platform_tags = (
        info.get("platform_tag", "any").split(".") << map(PlatformTag) >> frozenset
    )
    is_sdist = info["python_version"] == "source" or info.get("abi_tag", "") == "none"
    # if "aarch64" in str(info):
    #  raise Exception()
    return (our_python_tag == python_tag or python_tag.startswith("cp3")) and (
        (is_sdist and include_sdist) or any(cur_platform_tags.intersection(platform_tags))
    )


def _is_compatible(
    info: PyPI_Project,
    sys_version,
    platform_tags,
    include_sdist=None,
) -> bool:
    """Return true if the artifact described by 'info'
    is compatible with the current or specified system."""
    specifier = info.get("requires_python", "")

    return (
        ((not specifier or _is_version_satisfied(specifier, sys_version)))
        and _is_platform_compatible(info, platform_tags, include_sdist)
        and (include_sdist or info["ext"] not in ("tar", "tar.gz" "zip"))
    )


def _apply_aspect(
    thing,
    check,
    pattern,
    decorator: Callable[[Callable[..., Any]], Any],
    aspectize_dunders=False,
) -> Any:
    """Apply the aspect as a side-effect, no copy is created."""
    for name, obj in thing.__dict__.items():
        if not aspectize_dunders and name.startswith("__") and name.endswith("__"):
            continue
        if check(obj) and re.match(pattern, name):
            log.debug(f"Applying aspect to {thing}.{name}")
            thing.__dict__[name] = decorator(obj)
    return thing


def _get_version(
    name: Optional[str] = None, package_name=None, /, mod=None
) -> Optional[Version]:
    version: Optional[Union[Callable[...], Version, Version, str]] = None
    for lookup_name in (name, package_name):
        if not lookup_name:
            continue
        try:
            if lookup_name is not None:
                meta = metadata.distribution(lookup_name)
                return Version(meta.version)
        except metadata.PackageNotFoundError:
            continue
    if not mod:
        return None
    version = getattr(mod, "__version__", version)
    if isinstance(version, str):
        return Version(version)
    version = getattr(mod, "version", version)
    if callable(version):
        version = version.__call__()
    if isinstance(version, str):
        return Version(version)
    return Version(version)


def _build_mod(
    *,
    name,
    code,
    initial_globals: Optional[Dict[str, Any]],
    module_path,
    aspectize,
    aspectize_dunders=False,
) -> ModuleType:

    package_name, rest = _parse_name(name)
    mod = ModuleType(rest)

    mod.__dict__.update(initial_globals or {})
    mod.__file__ = str(module_path)
    mod.__package__ = rest
    mod.__name__ = rest
    code_text = codecs.decode(code)
    # module file "<", ">" chars are specially handled by inspect
    getattr(linecache, "cache")[module_path] = (
        len(code),  # size of source code
        None,  # last modified time; None means there is no physical file
        [
            *map(  # a list of lines, including trailing newline on each
                lambda ln: ln + "\x0a", code_text.splitlines()
            )
        ],
        mod.__file__,  # file name, e.g. "<mymodule>" or the actual path to the file
    )
    # not catching this causes the most irritating bugs ever!
    try:
        _hacks(rest, module_path, mod)
        codeobj = compile(code, module_path, "exec")
        exec(codeobj, mod.__dict__)
    except:  # reraise anything without handling - clean and simple.
        raise
    for (check, pattern), decorator in aspectize.items():
        _apply_aspect(mod, check, pattern, decorator, aspectize_dunders=aspectize_dunders)
    return mod


def _hacks(name: str, module_path: Path, mod):
    """Hacks to load more than one version of numpy at once."""
    if name != "numpy":
        return
    for r in module_path.parent.rglob("**/overrides.py"):
        code = r.read_bytes()
        if not code.endswith(b"\n#patched"):
            code = code.replace(b"add_docstring, ", b"")
            code = code.replace(b"add_docstring(", b"if False: add_docstring(")
            code += b"\n#patched"
            r.write_bytes(code)
    mod.__dict__["add_docstring"] = lambda *a, **kw: print("Called fake add_docstring")


def _ensure_version(func, *, name, version, **kwargs) -> Union[ModuleType, Exception]:
    result = func(**all_kwargs(_ensure_version, locals()))
    if not isinstance(result, ModuleType):
        return result

    this_version = _get_version(mod=result)

    if this_version == version:
        return result
    else:
        return AmbiguityWarning(Message.version_warning(name, version, this_version))


def _fail_or_default(exception: BaseException, default: Any):
    if default is not mode.fastfail:
        return default  # TODO: write test for default
    else:
        raise exception


#% Main Classes


class ProxyModule(ModuleType):
    def __init__(self, mod):
        self.__implementation = mod
        self.__condition = threading.RLock()

    def __getattribute__(self, name):
        if name in (
            "_ProxyModule__implementation",
            "_ProxyModule__condition",
            "",
            "__class__",
            "__metaclass__",
            "__instancecheck__",
        ):
            return object.__getattribute__(self, name)
        with self.__condition:
            return getattr(self.__implementation, name)

    def __setattr__(self, name, value):
        if name in (
            "_ProxyModule__implementation",
            "_ProxyModule__condition",
        ):
            object.__setattr__(self, name, value)
            return
        with self.__condition:
            setattr(self.__implementation, name, value)


class ModuleReloader:
    def __init__(self, *, proxy, name, path, initial_globals, aspectize):
        self.proxy = proxy
        self.name = name
        self.path = path
        self.initial_globals = initial_globals
        self.aspectize = aspectize
        self._condition = threading.RLock()
        self._stopped = True
        self._thread = None

    def start_async(self):
        loop = asyncio.get_running_loop()
        loop.create_task(self.run_async())

    @require(lambda self: self._thread is None or self._thread.is_alive())
    def start_threaded(self):
        self._stopped = False
        atexit.register(self.stop)
        self._thread = threading.Thread(
            target=self.run_threaded, name=f"reloader__{self.name}"
        )
        self._thread.start()

    async def run_async(self):
        last_filehash = None
        while not self._stopped:
            with open(self.path, "rb") as file:
                code = file.read()
            current_filehash = hashlib.blake2b(code).hexdigest()
            if current_filehash != last_filehash:
                try:
                    mod = _build_mod(
                        name=self.name,
                        code=code,
                        initial_globals=self.initial_globals,
                        module_path=self.path.resolve(),
                        aspectize=self.aspectize,
                    )
                    self.proxy.__implementation = mod
                except KeyError:
                    print(traceback.format_exc())
            last_filehash = current_filehash
            await asyncio.sleep(1)

    def run_threaded(self):
        last_filehash = None
        while not self._stopped:
            with self._condition:
                with open(self.path, "rb") as file:
                    code = file.read()
                current_filehash = hashlib.blake2b(code).hexdigest()
                if current_filehash != last_filehash:
                    try:
                        mod = _build_mod(
                            name=self.name,
                            code=code,
                            initial_globals=self.initial_globals,
                            module_path=self.path,
                            aspectize=self.aspectize,
                        )
                        self.proxy._ProxyModule__implementation = mod
                    except KeyError:
                        print(traceback.format_exc())
                last_filehash = current_filehash
            time.sleep(1)

    def stop(self):
        self._stopped = True

    def __del__(self):
        self.stop()
        atexit.unregister(self.stop)


class Use(ModuleType):
    # MODES to reduce signature complexity
    # enum.Flag wasn't viable, but this alternative is actually pretty cool
    auto_install = 2 ** 0
    fatal_exceptions = 2 ** 1
    reloading = 2 ** 2
    aspectize_dunders = 2 ** 3
    no_public_installation = 2 ** 4

    def __init__(self):
        # TODO for some reason removing self._using isn't as straight forward..
        self._using = _using
        self.home: Path

        self._set_up_files_and_directories()
        # might run into issues during testing otherwise
        self.registry = self._set_up_registry()
        self._user_registry = toml.load(self.home / "user_registry.toml")

        # for the user to copy&paste
        with open(self.home / "default_config.toml", "w") as file:
            toml.dump(config, file)

        with open(self.home / "config.toml") as file:
            config.update(toml.load(file))

        config.update(test_config)

        if config["debugging"]:
            root.setLevel(DEBUG)

        if config["version_warning"]:
            try:
                response = requests.get("https://pypi.org/pypi/justuse/json")
                data = response.json()
                max_version = max(Version(version) for version in data["releases"].keys())
                target_version = max_version
                this_version = __version__
                if Version(this_version) < target_version:
                    warn(
                        Message.use_version_warning(target_version),
                        VersionWarning,
                    )
            except (KeyError, requests.exceptions.ConnectionError):
                if test_version:
                    raise
                log.error(
                    traceback.format_exc()
                )  # we really don't need to bug the user about this (either pypi is down or internet is broken)

    def _set_up_files_and_directories(self):
        self.home = Path(os.getenv("JUSTUSE_HOME", str(Path.home() / ".justuse-python")))
        try:
            self.home.mkdir(mode=0o755, parents=True, exist_ok=True)
        except PermissionError:
            # this should fix the permission issues on android #80
            self.home = _ensure_path(tempfile.mkdtemp(prefix="justuse_"))
        (self.home / "packages").mkdir(mode=0o755, parents=True, exist_ok=True)
        for file in (
            "config.toml",
            "config_defaults.toml",
            "usage.log",
            "registry.db",
            "user_registry.toml",
        ):
            (self.home / file).touch(mode=0o755, exist_ok=True)

    def _sqlite_row_factory(self, cursor, row):
        return {col[0]: row[idx] for idx, col in enumerate(cursor.description)}

    def _set_up_registry(self, path: Optional[Path] = None):
        registry = None
        if path or test_version and "DB_TEST" not in os.environ:
            registry = sqlite3.connect(path or ":memory:").cursor()
        else:
            try:
                registry = sqlite3.connect(self.home / "registry.db").cursor()
            except Exception as e:
                raise RuntimeError(Message.couldnt_connect_to_db(e))
        registry.row_factory = self._sqlite_row_factory
        registry.execute("PRAGMA foreign_keys=ON")
        registry.execute("PRAGMA auto_vacuum = FULL")
        registry.executescript(
            """
CREATE TABLE IF NOT EXISTS "artifacts" (
	"id"	INTEGER,
	"distribution_id"	INTEGER,
	"import_relpath" TEXT,
	"artifact_path"	TEXT,
  "module_path" TEXT,
	PRIMARY KEY("id" AUTOINCREMENT),
	FOREIGN KEY("distribution_id") REFERENCES "distributions"("id") ON DELETE CASCADE
);

CREATE TABLE IF NOT EXISTS "distributions" (
	"id"	INTEGER,
	"name"	TEXT NOT NULL,
	"version"	TEXT NOT NULL,
	"installation_path"	TEXT,
	"date_of_installation"	INTEGER,
	"number_of_uses"	INTEGER,
	"date_of_last_use"	INTEGER,
	"pure_python_package"	INTEGER NOT NULL DEFAULT 1,
	PRIMARY KEY("id" AUTOINCREMENT)
);

CREATE TABLE IF NOT EXISTS "hashes" (
	"algo"	TEXT NOT NULL,
	"value"	TEXT NOT NULL,
	"artifact_id"	INTEGER NOT NULL,
	PRIMARY KEY("algo","value"),
	FOREIGN KEY("artifact_id") REFERENCES "artifacts"("id") ON DELETE CASCADE
);

CREATE TABLE IF NOT EXISTS "depends_on" (
	"origin_path"	TEXT,
	"target_path"	TEXT
, "time_of_use"	INTEGER)
        """
        )
        registry.connection.commit()
        return registry

    def recreate_registry(self):
        self.registry.close()
        self.registry.connection.close()
        self.registry = None
        number_of_backups = len(list((self.home / "registry.db").glob("*.bak")))
        (self.home / "registry.db").rename(
            self.home / f"registry.db.{number_of_backups + 1}.bak"
        )
        (self.home / "registry.db").touch(mode=0o644)
        self.registry = self._set_up_registry()
        self.cleanup()

    def execute_wrapped(self, *args, **kwargs):
        try:
            return self.registry.execute(*args, **kwargs)
        except sqlite3.OperationalError as _oe:
            self.recreate_registry()
            return self.registry.execute(*args, **kwargs)

    def install(self):
        # yeah, really.. __builtins__ sometimes appears as a dict and other times as a module, don't ask me why
        if isinstance(__builtins__, dict):
            __builtins__["use"] = self
        elif isinstance(__builtins__, ModuleType):
            setattr(__builtins__, "use", self)
        else:
            raise RuntimeWarning("__builtins__ is something unexpected")

    def uninstall(self):
        if isinstance(__builtins__, dict):
            if "use" in __builtins__:
                del __builtins__["use"]
        elif isinstance(__builtins__, ModuleType):
            if hasattr(__builtins__, "use"):
                delattr(__builtins__, "use")
        else:
            raise RuntimeWarning("__builtins__ is something unexpected")

    def del_entry(self, name, version):
        # TODO: CASCADE to artifacts etc
        self.registry.execute(
            "DELETE FROM hashes WHERE artifact_id IN (SELECT id FROM artifacts WHERE distribution_id IN (SELECT id FROM distributions WHERE name=? AND version=?))",
            (name, version),
        )
        self.registry.execute(
            "DELETE FROM artifacts WHERE distribution_id IN (SELECT id FROM distributions WHERE name=? AND version=?)",
            (name, version),
        )
        self.registry.execute(
            "DELETE FROM distributions WHERE name=? AND version=?", (name, version)
        )
        self.registry.connection.commit()

    def cleanup(self):
        """Bring registry and downloaded packages in sync.

        First all packages are removed that don't have a matching registry entry, then all registry entries that don't have a matching package.
        """

        def delete_folder(path):
            for sub in path.iterdir():
                if sub.is_dir():
                    delete_folder(sub)
                else:
                    sub.unlink()
            path.rmdir()

        for name, version, artifact_path, installation_path in self.registry.execute(
            "SELECT name, version, artifact_path, installation_path FROM distributions JOIN artifacts on distributions.id = distribution_id"
        ).fetchall():
            if not (
                _ensure_path(artifact_path).exists()
                and _ensure_path(installation_path).exists()
            ):
                self.del_entry(name, version)
        self.registry.connection.commit()

    def _save_module_info(
        self,
        *,
        version: Version,
        artifact_path: Optional[Path],
        hash_value=Optional[str],
        installation_path=Path,
        module_path: Optional[Path],
        name: str,
        import_relpath: str,
        hash_algo=Hash.sha256,
    ):
        """Update the registry to contain the package's metadata."""
        if not self.registry.execute(
            f"SELECT * FROM distributions WHERE name='{name}' AND version='{version}'"
        ).fetchone():
            self.registry.execute(
                f"""
INSERT INTO distributions (name, version, installation_path, date_of_installation, pure_python_package)
VALUES ('{name}', '{version}', '{installation_path}', {time.time()}, {installation_path is None})
"""
            )
            self.registry.execute(
                f"""
INSERT OR IGNORE INTO artifacts (distribution_id, import_relpath, artifact_path, module_path)
VALUES ({self.registry.lastrowid}, '{import_relpath}', '{artifact_path}', '{module_path}')
"""
            )
            self.registry.execute(
                f"""
INSERT OR IGNORE INTO hashes (artifact_id, algo, value)
VALUES ({self.registry.lastrowid}, '{hash_algo.name}', '{hash_value}')"""
            )
        self.registry.connection.commit()

    def _set_mod(self, *, name, mod, frame, path=None, spec=None):
        """Helper to get the order right."""
        self._using[name] = ModInUse(name, mod, path, spec, frame)

    @methdispatch
    def __call__(self, thing, /, *args, **kwargs):
        raise NotImplementedError(Message.cant_use(thing))

    @require(lambda hash_algo: hash_algo in Hash)
    @require(lambda as_import: as_import.isidentifier())
    @__call__.register(URL)
    def _use_url(
        self,
        url: URL,
        /,
        *,
        hash_algo=Hash.sha256,
        hash_value=None,
        initial_globals: Optional[Dict[Any, Any]] = None,
        as_import: str = None,
        default=mode.fastfail,
        aspectize=None,
        modes=0,
    ) -> ProxyModule:
        log.debug(f"use-url: {url}")
        exc = None

        aspectize = aspectize or {}
        response = requests.get(str(url))
        if response.status_code != 200:
            raise ImportError(Message.web_error())
        this_hash = hash_algo.value(response.content).hexdigest()
        if hash_value:
            if this_hash != hash_value:
                return _fail_or_default(
                    UnexpectedHash(
                        f"{this_hash} does not match the expected hash {hash_value} - aborting!"
                    ),
                    default,
                )
        else:
            warn(Message.no_validation(url, hash_algo, this_hash), NoValidationWarning)

        name = url.path.segments[-1]
        try:
            mod = _build_mod(
                name=name,
                code=response.content,
                module_path=_ensure_path(url.path),
                initial_globals=initial_globals,
                aspectize=aspectize,
                aspectize_dunders=bool(Use.aspectize_dunders & modes),
            )
        except KeyError:
            raise
        if exc:
            return _fail_or_default(ImportError(exc), default)

        frame = inspect.getframeinfo(inspect.currentframe())
        self._set_mod(name=name, mod=mod, frame=frame)
        if as_import:
            sys.modules[as_import] = mod
        return ProxyModule(mod)

    @require(lambda as_import: as_import.isidentifier())
    @__call__.register(Path)
    def _use_path(
        self,
        path,
        /,
        *,
        initial_globals=None,
        as_import: str = None,
        default=mode.fastfail,
        aspectize=None,
        modes=0,
    ) -> ProxyModule:
        """Import a module from a path.

        https://github.com/amogorkon/justuse/wiki/Use-Path

        Args:
            path ([type]): must be a pathlib.Path
            initial_globals ([type], optional): Dict that should be globally available to the module before executing it. Defaults to None.
            default ([type], optional): Return instead if an exception is encountered.
            aspectize ([type], optional): Aspectize callables. Defaults to None.
            modes (int, optional): [description]. Defaults to 0; Acceptable mode for this variant: use.reloading.

        Returns:
            Optional[ModuleType]: The module if it was imported, otherwise whatever was specified as default.
        """
        log.debug(f"use-path: {path}")
        aspectize = aspectize or {}
        initial_globals = initial_globals or {}

        reloading = bool(Use.reloading & modes)

        exc = None
        mod = None

        if path.is_dir():
            return _fail_or_default(ImportError(f"Can't import directory {path}"), default)

        original_cwd = source_dir = Path.cwd()
        try:
            if not path.is_absolute():
                source_dir = getattr(
                    self._using.get(inspect.currentframe().f_back.f_back.f_code.co_filename),
                    "path",
                    None,
                )

            # calling from another use()d module
            # let's see where we started
            main_mod = __import__("__main__")
            if source_dir and source_dir.exists():
                os.chdir(source_dir.parent)
                source_dir = source_dir.parent
            else:
                # there are a number of ways to call use() from a non-use() starting point
                # let's first check if we are running in jupyter
                jupyter = "ipykernel" in sys.modules
                # we're in jupyter, we use the CWD as set in the notebook
                if not jupyter and hasattr(main_mod, "__file__"):
                    source_dir = (
                        _ensure_path(inspect.currentframe().f_back.f_back.f_code.co_filename)
                        .resolve()
                        .parent
                    )
            if source_dir is None:
                if main_mod.__loader__:
                    source_dir = _ensure_path(main_mod.__loader__.path).parent
                else:
                    source_dir = Path.cwd()
            if not source_dir.joinpath(path).exists():
                source_dir = Path.cwd()
            if not source_dir.exists():
                return _fail_or_default(
                    NotImplementedError(
                        "Can't determine a relative path from a virtual file."
                    ),
                    default,
                )
            path = source_dir.joinpath(path).resolve()
            if not path.exists():
                return _fail_or_default(ImportError(f"Sure '{path}' exists?"), default)
            os.chdir(path.parent)
            name = path.stem
            if reloading:
                try:
                    with open(path, "rb") as file:
                        code = file.read()
                    # initial instance, if this doesn't work, just throw the towel
                    mod = _build_mod(
                        name=name,
                        code=code,
                        initial_globals=initial_globals,
                        module_path=path.resolve(),
                        aspectize=aspectize,
                    )
                except KeyError:
                    exc = traceback.format_exc()
                if exc:
                    return _fail_or_default(ImportError(exc), default)
                mod = ProxyModule(mod)
                reloader = ModuleReloader(
                    proxy=mod,
                    name=name,
                    path=path,
                    initial_globals=initial_globals,
                    aspectize=aspectize,
                )
                _reloaders[mod] = reloader

                threaded = False
                # this looks like a hack, but isn't one -
                # jupyter is running an async loop internally, which works better async than threaded!
                try:
                    asyncio.get_running_loop()
                # we're dealing with non-async code, we need threading
                except RuntimeError:
                    # can't have the code inside the handler because of "during handling of X, another exception Y happened"
                    threaded = True
                if not threaded:
                    reloader.start_async()
                else:
                    reloader.start_threaded()

                if not all(
                    inspect.isfunction(value)
                    for key, value in mod.__dict__.items()
                    if key not in initial_globals.keys() and not key.startswith("__")
                ):
                    warn(Message.not_reloadable(name), NotReloadableWarning)
            else:  # NOT reloading
                with open(path, "rb") as file:
                    code = file.read()
                # the path needs to be set before attempting to load the new module - recursion confusing ftw!
                frame = inspect.getframeinfo(inspect.currentframe())
                self._set_mod(name=name, mod=mod, frame=frame)
                try:
                    mod = _build_mod(
                        name=name,
                        code=code,
                        initial_globals=initial_globals,
                        module_path=path,
                        aspectize=aspectize,
                    )
                except KeyError:
                    del self._using[name]
                    exc = traceback.format_exc()
        except KeyError:
            exc = traceback.format_exc()
        finally:
            # let's not confuse the user and restore the cwd to the original in any case
            os.chdir(original_cwd)
        if exc:
            return _fail_or_default(ImportError(exc), default)
        if as_import:
            sys.modules[as_import] = mod
        frame = inspect.getframeinfo(inspect.currentframe())
        self._set_mod(name=name, mod=mod, frame=frame)
        return ProxyModule(mod)

    @__call__.register(type(None))  # singledispatch is picky - can't be anything but a type
    def _use_kwargs(
        self,
        _: None,  # sic! otherwise single-dispatch with 'empty' *args won't work
        /,
        *,
        package_name: str = None,
        module_name: str = None,
        version: str = None,
        hash_algo=Hash.sha256,
        hashes: Optional[Union[str, list[str]]] = None,
        default=mode.fastfail,
        aspectize=None,
        modes: int = 0,
    ) -> ProxyModule:
        """
        Import a package by name.

        https://github.com/amogorkon/justuse/wiki/Use-String

        Args:
            name (str): The name of the package to import.
            version (str or Version, optional): The version of the package to import. Defaults to None.
            hash_algo (member of Use.Hash, optional): For future compatibility with more modern hashing algorithms. Defaults to Hash.sha256.
            hashes (str | [str]), optional): A single hash or list of hashes of the package to import. Defaults to None.
            default (anything, optional): Whatever should be returned in case there's a problem with the import. Defaults to mode.fastfail.
            aspectize (dict, optional): Aspectize callables. Defaults to None.
            modes (int, optional): Any combination of Use.modes . Defaults to 0.

        Raises:
            RuntimeWarning: May be raised if the auto-installation of the package fails for some reason.

        Returns:
            Optional[ModuleType]: Module if successful, default as specified otherwise.
        """
        log.debug(f"use-kwargs: {package_name} {module_name} {version} {hashes}")
        return self._use_package(
            name=f"{package_name}/{module_name}",
            package_name=package_name,
            module_name=module_name,
            version=version,
            hash_algo=hash_algo,
            hashes=hashes,
            default=default,
            aspectize=aspectize,
            modes=modes,
        )

    @__call__.register(tuple)
    def _use_tuple(
        self,
        pkg_tuple,
        /,
        *,
        version: str = None,
        hash_algo=Hash.sha256,
        hashes: Optional[Union[str, list[str]]] = None,
        default=mode.fastfail,
        aspectize=None,
        modes: int = 0,
    ) -> ProxyModule:
        """
        Import a package by name.

        https://github.com/amogorkon/justuse/wiki/Use-String

        Args:
            name (str): The name of the package to import.
            version (str or Version, optional): The version of the package to import. Defaults to None.
            hash_algo (member of Use.Hash, optional): For future compatibility with more modern hashing algorithms. Defaults to Hash.sha256.
            hashes (str | [str]), optional): A single hash or list of hashes of the package to import. Defaults to None.
            default (anything, optional): Whatever should be returned in case there's a problem with the import. Defaults to mode.fastfail.
            aspectize (dict, optional): Aspectize callables. Defaults to None.
            modes (int, optional): Any combination of Use.modes . Defaults to 0.

        Raises:
            RuntimeWarning: May be raised if the auto-installation of the package fails for some reason.

        Returns:
            Optional[ModuleType]: Module if successful, default as specified otherwise.
        """
        log.debug(f"use-tuple: {pkg_tuple} {version} {hashes}")
        package_name, module_name = pkg_tuple
        return self._use_package(
            name=f"{package_name}/{module_name}",
            package_name=package_name,
            module_name=module_name,
            version=version,
            hash_algo=hash_algo,
            hashes=hashes,
            default=default,
            aspectize=aspectize,
            modes=modes,
        )

    @__call__.register(str)
    def _use_str(
        self,
        name: str,
        /,
        *,
        version: str = None,
        hash_algo=Hash.sha256,
        hashes: Optional[Union[str, list[str]]] = None,
        default=mode.fastfail,
        aspectize=None,
        modes: int = 0,
    ) -> ProxyModule:
        """
        Import a package by name.

        https://github.com/amogorkon/justuse/wiki/Use-String

        Args:
            name (str): The name of the package to import.
            version (str or Version, optional): The version of the package to import. Defaults to None.
            hash_algo (member of Use.Hash, optional): For future compatibility with more modern hashing algorithms. Defaults to Hash.sha256.
            hashes (str | [str]), optional): A single hash or list of hashes of the package to import. Defaults to None.
            default (anything, optional): Whatever should be returned in case there's a problem with the import. Defaults to mode.fastfail.
            aspectize (dict, optional): Aspectize callables. Defaults to None.
            modes (int, optional): Any combination of Use.modes . Defaults to 0.

        Raises:
            RuntimeWarning: May be raised if the auto-installation of the package fails for some reason.

        Returns:
            Optional[ModuleType]: Module if successful, default as specified otherwise.
        """
        package_name, module_name = _parse_name(name)
        return self._use_package(
            name=name,
            package_name=package_name,
            module_name=module_name,
            version=version,
            hash_algo=hash_algo,
            hashes=hashes,
            default=default,
            aspectize=aspectize,
            modes=modes,
        )

    def _use_package(
        self,
        *,
        name,
        package_name,
        module_name,
        version,
        hashes,
        modes,
        default,
        aspectize,
        hash_algo,
        user_msg=Message,
    ):
        log.debug(f"use-package: {name}, {package_name}, {module_name}, {version}, {hashes}")
        if isinstance(hashes, str):
            hashes = set([hashes])
        hashes = set(hashes) if hashes else set()
        rest = module_name

        # we use boolean flags to reduce the complexity of the call signature
        fatal_exceptions = bool(Use.fatal_exceptions & modes)
        auto_install = bool(Use.auto_install & modes)
        aspectize_dunders = bool(Use.aspectize_dunders & modes)
        aspectize = aspectize or {}

        version: Version = Version(version) if version else None

        # The "try and guess" behaviour is due to how classical imports work,
        # which is inherently ambiguous, but can't really be avoided for packages.
        # let's first see if the user might mean something else entirely
        if _ensure_path(f"./{module_name}.py").exists():
            warn(Message.ambiguous_name_warning(name), AmbiguityWarning)
        spec = None

        if name in self._using:
            spec = self._using[name].spec
        elif not auto_install:
            spec = importlib.util.find_spec(package_name)

        # welcome to the buffet table, where everything is a lie
        # fmt: off
        case = (bool(version), bool(hashes), bool(spec), bool(auto_install))
        log.info("case = %s", case)
        case_func = {
            (0, 0, 0, 0): lambda **kwargs: ImportError(Message.cant_import(name)),
            (0, 0, 0, 1): _pebkac_no_version_no_hash,
            (0, 0, 1, 0): _import_public_no_install,
            (0, 1, 0, 0): lambda **kwargs: ImportError(Message.cant_import(name)),
            (1, 0, 0, 0): lambda **kwargs: ImportError(Message.cant_import(name)),
            (0, 0, 1, 1): lambda **kwargs: _auto_install(_import_public_no_install, **kwargs),
            (0, 1, 1, 0): _import_public_no_install,
            (1, 1, 0, 0): lambda **kwargs: ImportError(Message.cant_import(name)),
            (1, 0, 0, 1): _pebkac_version_no_hash,
            (1, 0, 1, 0): lambda **kwargs: _ensure_version(_import_public_no_install, **kwargs),
            (0, 1, 0, 1): _pebkac_no_version_hash,
            (0, 1, 1, 1): lambda **kwargs: _pebkac_no_version_hash(_import_public_no_install, **kwargs),
            (1, 0, 1, 1): lambda **kwargs: _pebkac_version_no_hash(_ensure_version(_import_public_no_install, **kwargs), **kwargs),
            (1, 1, 0, 1): _auto_install,
            (1, 1, 1, 0): lambda **kwargs: _ensure_version(_import_public_no_install, **kwargs),
            (1, 1, 1, 1): lambda **kwargs: _auto_install(_ensure_version(_import_public_no_install, **kwargs), **kwargs),
        }[case]
        result = case_func(**locals())
        log.info("result = %s", result)
        # fmt: on
        assert result

        if isinstance((mod := result), ModuleType):
            for (check, pattern), decorator in aspectize.items():
                _apply_aspect(
                    mod, check, pattern, decorator, aspectize_dunders=aspectize_dunders
                )
            frame = inspect.getframeinfo(inspect.currentframe())
            self._set_mod(name=name, mod=mod, spec=spec, frame=frame)
            return ProxyModule(mod)
        return _fail_or_default(result, default)


use = Use()
use.__dict__.update(globals())
if not test_version:
    sys.modules["use"] = use<|MERGE_RESOLUTION|>--- conflicted
+++ resolved
@@ -194,10 +194,9 @@
     try:
         for reloader in _reloaders.values():
             reloader.stop()
-    except:
-        pass
-    # Invoke the default action, usually KeyboardInterrupt
-    signal.raise_signal(sig)
+    finally:
+        # Invoke the default action, usually KeyboardInterrupt
+        signal.raise_signal(sig)
 
 
 #%% Pipes
@@ -531,14 +530,6 @@
     return meta
 
 
-<<<<<<< HEAD
-def _ensure_loader(spec: ModuleSpec) -> Union[Loader, zipimport.zipimporter]:
-    if spec.loader:
-        return spec.loader
-    if hasattr(importlib.util, "loader_from_spec"):
-        return importlib.util.loader_from_spec(spec)
-    return SourceFileLoader(fullname=spec.name, path=spec.origin)
-=======
 def _ensure_loader(obj: Union[ModuleType,ModuleSpec]) -> Union[Loader,zipimport.zipimporter]:
     loader = None
     if not loader and isinstance(obj, ModuleType):
@@ -605,7 +596,6 @@
         )
         loader = SourceFileLoader(name, module_path)
     return loader
->>>>>>> d06d8dd1
 
 
 def _clean_sys_modules(package_name: str) -> None:
