"""
Just use() python code from anywhere - a functional import alternative with advanced features.

Goals/Features:
- inline version checks, user notification on potential version conflicts (DONE)
- securely load standalone-modules from online sources (DONE)
- safely hot auto-reloading of local modules on file changes (DONE)
- pass module-level globals into the importing context (DONE)
- return optional fallback-default object/module if import failed (DONE)
- aspect-oriented decorators for everything callable on import (DONE)
- securely auto-install packages (preliminary DONE, still some kinks with C-extensions)
- support P2P package distribution (TODO)
- unwrap aspect-decorators on demand (TODO)
- easy introspection via i

def test_db_setup(reuse):
      cur = reuse.registry.cursor()    nternal dependency graph (TODO)
- relative imports on online-sources via URL-aliases (TODO)
- module-level variable placeholders/guards aka "module-properties" (TODO)
- load packages faster while using less memory than classical pip/import - ideal for embedded systems with limited resources (TODO)

Non-Goal:
Completely replace the import statement.

Notes:
pathlib.Path and yarl.URL can both be accessed as aliases via use.Path and use.URL
inspect.isfunction, .ismethod and .isclass also can be accessed via their aliases use.isfunction, use.ismethod and use.isclass

Examples:
>>> import use

# equivalent to `import numpy as np` with explicit version check
>>> np = use("numpy", version="1.1.1")
>>> np.version == "1.1.1"
True

# equivalent to `from pprint import pprint; pprint(dictionary)` but without assigning
# pprint to a global variable, thus no namespace pollution
>>> use("pprint").pprint([1,2,3])
[1,2,3]
# equivalent to sys.path manipulation, then `import tools` with a reload(tools) every second
>>> tools = use(use.Path("/media/sf_Dropbox/code/tools.py"), reloading=True)

# it is possible to import standalone modules from online sources
# with immediate sha1-hash-verificiation before execution of the code like
>>> utils = use(use.URL("https://raw.githubusercontent.com/PIA-Group/BioSPPy/7696d682dc3aafc898cd9161f946ea87db4fed7f/biosppy/utils.py"),
                    hash_value="95f98f25ef8cfa0102642ea5babbe6dde3e3a19d411db9164af53a9b4cdcccd8")

# to auto-install a certain version (within a virtual env and pip in secure hash-check mode) of a package you can do
>>> np = use("numpy", version="1.1.1", modes=use.auto_install, hash_value=["9879de676"])

File-Hashing inspired by
- https://github.com/kalafut/py-imohash
- https://github.com/fmoo/python-varint/blob/master/varint.py

:author: use-github@anselm.kiefner.de (Anselm Kiefner)
:license: MIT
"""


from __future__ import annotations

import asyncio
import atexit
import codecs
import hashlib
import importlib.util
import inspect
import io
import json
import linecache
import os
import re
import shlex
import signal
import sqlite3
import sys
import tarfile
import tempfile
import threading
import time
import traceback
import zipfile
import zipimport
from collections import defaultdict, namedtuple
from copy import copy
from enum import Enum
from functools import singledispatch, update_wrapper
from importlib import metadata
from logging import DEBUG, StreamHandler, getLogger, root
from pathlib import Path
from subprocess import check_output
from types import FrameType, ModuleType, TracebackType
from typing import Any, Callable, Dict, FrozenSet, List, Optional, Union
from warnings import warn

import mmh3
import packaging
import requests
import toml
from furl import furl as URL
from packaging.specifiers import Specifier, SpecifierSet
from packaging.version import Version as PkgVersion


class PlatformTag(namedtuple("PlatformTag", ["platform"])):
    def __str__(self):
        return self.platform

    def __repr__(self):
        return self.platform


_supported = None


def get_supported() -> FrozenSet[PlatformTag]:
    global _supported
    if _supported is None:
        items: List[PlatformTag] = []
        try:
            from pip._internal.utils import compatibility_tags  # type: ignore

            for tag in compatibility_tags.get_supported():
                items.append(PlatformTag(platform=tag.platform))
        except ImportError:
            pass
        for tag in packaging.tags._platform_tags():
            items.append(PlatformTag(platform=str(tag)))
        _supported = tags = frozenset(items)
        log.error(str(tags))
    return _supported


_supported = None


def get_supported() -> FrozenSet[PlatformTag]:
    global _supported
    if _supported is None:
        items: List[PlatformTag] = []
        try:
            from pip._internal.utils import compatibility_tags  # type: ignore

            for tag in compatibility_tags.get_supported():
                items.append(PlatformTag(platform=tag.platform))
        except ImportError:
            pass
        for tag in packaging.tags._platform_tags():
            items.append(PlatformTag(platform=str(tag)))
        _supported = tags = frozenset(items)
        log.error(str(tags))
    return _supported


class VerHash(namedtuple("VerHash", ["version", "hash"])):
    @staticmethod
    def empty():
        return VerHash("", "")

    def __bool__(self):
        return bool(self.version and self.hash)

    def __eq__(self, other):
        if other is None or not hasattr(other, "__len__") or len(other) != len(self):
            return False
        return (
            Version(str(self.version)) == Version(str([*other][0]))
            and self.hash == [*other][1]
        )

    def __ne__(self, other):
        return not self.__eq__(other)


# injected via initial_globals for testing, you can safely ignore this
test_version = locals().get("test_version", None)
__version__ = test_version or "0.4.1"

_reloaders: Dict["ProxyModule", Any] = {}  # ProxyModule:Reloader
_aspects = {}
_using = {}

# Well, apparently they refuse to make Version iterable, so we'll have to do it ourselves.
# # This is necessary to compare sys.version_info with Version and make some tests more elegant, amongst other things.
class Version(PkgVersion):
    def __init__(self, versionstr=None, *, major=0, minor=0, patch=0):
        if major or minor or patch:
            # string as only argument, no way to construct a Version otherwise - WTF
            return super().__init__(".".join((str(major), str(minor), str(patch))))
        if isinstance(versionstr, str):
            return super().__init__(versionstr)
        else:
            return super().__init__(str(versionstr))  # this is just wrong :|

    def __iter__(self):
        yield from self.release


# Really looking forward to actual builtin sentinel values..
mode = Enum("Mode", "fastfail")

root.addHandler(StreamHandler(sys.stderr))
if "DEBUG" in os.environ:
    root.setLevel(DEBUG)
log = getLogger(__name__)

# defaults
config = {"version_warning": True, "debugging": False, "use_db": False}

# sometimes all you need is a sledge hammer..
def signal_handler(sig, frame):
    for reloader in _reloaders.values():
        reloader.stop()
    sig, frame
    sys.exit(0)


signal.signal(signal.SIGINT, signal_handler)

# singledispatch for methods
def methdispatch(func):
    dispatcher = singledispatch(func)

    def wrapper(*args, **kw):
        return dispatcher.dispatch(args[1].__class__)(*args, **kw)

    wrapper.register = dispatcher.register
    update_wrapper(wrapper, func)
    return wrapper


class ProxyModule(ModuleType):
    def __init__(self, mod):
        self.__implementation = mod
        self.__condition = threading.RLock()

    def __getattribute__(self, name):
        if name in (
            "_ProxyModule__implementation",
            "_ProxyModule__condition",
            "",
            "__class__",
            "__metaclass__",
            "__instancecheck__",
        ):
            return object.__getattribute__(self, name)
        with self.__condition:
            return getattr(self.__implementation, name)

    def __setattr__(self, name, value):
        if name in (
            "_ProxyModule__implementation",
            "_ProxyModule__condition",
        ):
            object.__setattr__(self, name, value)
            return
        with self.__condition:
            setattr(self.__implementation, name, value)


class ModuleReloader:
    def __init__(self, *, proxy, name, path, initial_globals, aspectize):
        self.proxy = proxy
        self.name = name
        self.path = path
        self.initial_globals = initial_globals
        self.aspectize = aspectize
        self._condition = threading.RLock()
        self._stopped = True
        self._thread = None

    def start_async(self):
        loop = asyncio.get_running_loop()
        loop.create_task(self.run_async())

    def start_threaded(self):
        assert not (
            self._thread is not None and not self._thread.is_alive()
        ), "Can't start another reloader thread while one is already running."
        self._stopped = False
        atexit.register(self.stop)
        self._thread = threading.Thread(
            target=self.run_threaded, name=f"reloader__{self.name}"
        )
        self._thread.start()

    async def run_async(self):
        last_filehash = None
        while not self._stopped:
            with open(self.path, "rb") as file:
                code = file.read()
            current_filehash = Use._hashfileobject(code)
            if current_filehash != last_filehash:
                try:
                    mod = Use._build_mod(
                        name=self.name,
                        code=code,
                        initial_globals=self.initial_globals,
                        module_path=self.path.resolve(),
                        aspectize=self.aspectize,
                    )
                    self.proxy.__implementation = mod
                except:
                    print(traceback.format_exc())
            last_filehash = current_filehash
            await asyncio.sleep(1)

    def run_threaded(self):
        last_filehash = None
        while not self._stopped:
            with self._condition:
                with open(self.path, "rb") as file:
                    code = file.read()
                current_filehash = Use._hashfileobject(code)
                if current_filehash != last_filehash:
                    try:
                        mod = Use._build_mod(
                            name=self.name,
                            code=code,
                            initial_globals=self.initial_globals,
                            module_path=self.path,
                            aspectize=self.aspectize,
                        )
                        self.proxy._ProxyModule__implementation = mod
                    except:
                        print(traceback.format_exc())
                last_filehash = current_filehash
            time.sleep(1)

    def stop(self):
        self._stopped = True

    def __del__(self):
        self.stop()
        atexit.unregister(self.stop)


# an instance of types.ModuleType
class Use(ModuleType):
    __name__ = __name__
    __file__ = __file__
    __spec__ = __spec__
    Use = property(lambda _: Use)

    class Hash(Enum):
        sha256 = hashlib.sha256

    ModInUse = namedtuple("ModInUse", "name mod path spec frame")

    # MODES to reduce signature complexity
    # enum.Flag wasn't really viable, but this is actually pretty cool
    auto_install = 2 ** 0
    fatal_exceptions = 2 ** 1
    reloading = 2 ** 2
    aspectize_dunders = 2 ** 3

    # ALIASES
    class VersionWarning(Warning):
        pass

    class NotReloadableWarning(Warning):
        pass

    class NoValidationWarning(Warning):
        pass

    class AmbiguityWarning(Warning):
        pass

    class UnexpectedHash(ImportError):
        pass

    class AutoInstallationError(ImportError):
        pass

    class MissingHash(ValueError):
        pass

    def __init__(self):
        self._using = _using
        self._aspects = _aspects
        self._reloaders = _reloaders
        self.home: Path
        self._hacks = (
            {}
        )  # {(name -> interval_tree of Version -> function} basically plugins/workarounds for specific packages/versions

        self._set_up_files_and_directories()
        # might run into issues during testing otherwise
        if not test_version:
            try:
                self.registry = sqlite3.connect(self.home / "registry.db").cursor()
                self.registry.execute("PRAGMA foreign_keys=ON")
                self.registry.execute("PRAGMA auto_vacuum = FULL")
            except Exception as e:
                raise RuntimeError(
                    f"Could not connect to the registry database, please make sure it is accessible. ({e})"
                )
        else:
            self.registry = sqlite3.connect(":memory:").cursor()
        self._set_up_registry()
        self._user_registry = toml.load(self.home / "user_registry.toml")

        # for the user to copy&paste
        with open(self.home / "default_config.toml", "w") as file:
            toml.dump(config, file)

        with open(self.home / "config.toml") as file:
            config.update(toml.load(file))

        if config["debugging"]:
            root.setLevel(DEBUG)

        if config["version_warning"]:
            try:
                response = requests.get("https://pypi.org/pypi/justuse/json")
                data = response.json()
                max_version = max(Version(version) for version in data["releases"].keys())
                if Version(__version__) < max_version:
                    warn(
                        f"""Justuse is version {Version(__version__)}, but there is a newer version {max_version} available on PyPI.
To find out more about the changes check out https://github.com/amogorkon/justuse/wiki/What's-new
Please consider upgrading via 'python -m pip install -U justuse'""",
                        Use.VersionWarning,
                    )
            except:
                log.debug(
                    traceback.format_exc()
                )  # we really don't need to bug the user about this (either pypi is down or internet is broken)

    def _set_up_files_and_directories(self):
        self.home = Path.home() / ".justuse-python"
        try:
            self.home.mkdir(mode=0o755, parents=True, exist_ok=True)
        except PermissionError:
            # this should fix the permission issues on android #80
            self.home = Path(tempfile.mkdtemp(prefix="justuse_"))
        (self.home / "packages").mkdir(mode=0o755, parents=True, exist_ok=True)
        for file in (
            "config.toml",
            "config_defaults.toml",
            "usage.log",
            "registry.db",
            "user_registry.toml",
        ):
            (self.home / file).touch(mode=0o755, exist_ok=True)

    def _set_up_registry(self):
        self.registry.executescript(
            """
CREATE TABLE IF NOT EXISTS "artifacts" (
	"id"	INTEGER,
	"distribution_id"	INTEGER,
	"path"	TEXT,
	PRIMARY KEY("id" AUTOINCREMENT),
	FOREIGN KEY("distribution_id") REFERENCES "distributions"("id") ON DELETE CASCADE
);

CREATE TABLE IF NOT EXISTS "distributions" (
	"id"	INTEGER,
	"name"	TEXT NOT NULL,
	"version"	TEXT NOT NULL,
	"installation_path"	TEXT,
	"date_of_installation"	INTEGER,
	"number_of_uses"	INTEGER,
	"date_of_last_use"	INTEGER,
	"pure_python_package"	INTEGER NOT NULL DEFAULT 1,
	PRIMARY KEY("id" AUTOINCREMENT)
);

CREATE TABLE IF NOT EXISTS "hashes" (
	"algo"	TEXT NOT NULL,
	"value"	TEXT NOT NULL,
	"artifact_id"	INTEGER NOT NULL,
	PRIMARY KEY("algo","value"),
	FOREIGN KEY("artifact_id") REFERENCES "artifacts"("id") ON DELETE CASCADE
);

CREATE TABLE IF NOT EXISTS "depends_on" (
	"origin_path"	TEXT,
	"target_path"	TEXT
, "time_of_use"	INTEGER)
        """
        )
        self.registry.connection.commit()

    def recreate_registry(self):
        number_of_backups = len(list((self.home / "registry.db").glob("*.bak")))
        (self.home / "registry.db").rename(
            self.home / f"registry.db.{number_of_backups + 1}.bak"
        )
        (self.home / "registry.db").touch(mode=0o644)
        self._set_up_registry()

    def install(self):
        # yeah, really.. __builtins__ sometimes appears as a dict and other times as a module, don't ask me why
        if isinstance(__builtins__, dict):
            __builtins__["use"] = self
        elif isinstance(__builtins__, ModuleType):
            setattr(__builtins__, "use", self)
        else:
            raise RuntimeWarning("__builtins__ is something unexpected")

    def uninstall(self):
        if isinstance(__builtins__, dict):
            if "use" in __builtins__:
                del __builtins__["use"]
        elif isinstance(__builtins__, ModuleType):
            if hasattr(__builtins__, "use"):
                delattr(__builtins__, "use")
        else:
            RuntimeWarning("__builtins__ is something unexpected")

    def del_entry(self, name, version):
        # TODO: CASCADE to artifacts etc
        self.registry.execute(
            "DELETE FROM distributions WHERE name=? AND version=?", (name, version)
        )
        self.registry.connection.commit()

    def register_hack(self, name, specifier=Specifier(">=0")):
        def wrapper(func):
            self._hacks[name] = func

        return wrapper

    def cleanup(self):
        """Bring registry and downloaded packages in sync.

        First all packages are removed that don't have a matching registry entry, then all registry entries that don't have a matching package.
        """

        def delete_folder(path):
            for sub in path.iterdir():
                if sub.is_dir():
                    delete_folder(sub)
                else:
                    sub.unlink()
            path.rmdir()

        installation_paths = self.registry.execute(
            "SELECT installation_path FROM distributions"
        ).fetchall()
        for package_path in (self.home / "packages").iterdir():
            if package_path.stem not in installation_paths:
                if package_path.is_dir():
                    delete_folder(package_path)
                else:
                    package_path.unlink()

        for ID, path in self.registry.execute(
            "SELECT id, installation_path FROM distributions"
        ).fetchall():
            if not Path(path).exists():
                self.registry.execute(f"DELETE FROM distributions WHERE id=?", (ID,))
        self.registry.connection.commit()

    def _save_module_info(
        self,
        *,
        version: Union[Version | str],  # type: ignore
        path: Optional[Path],
        that_hash: Optional[str],
        folder: Path,
        name: str,
        hash_algo=Hash.sha256,
    ):
        """Update the registry to contain the package's metadata.
        Does not call Use.persist_registry() on its own."""
        version = str(version) if version else "0.0.0"
        assert version not in ("None", "null", "")
<<<<<<< HEAD
        rdists = self._registry["distributions"]

        if package_name not in rdists:
            rdists[package_name] = {}
        if version not in rdists[package_name]:
            rdists[package_name][version] = {}
        assert url, "save_module_info received a missing URL"
        rdists[package_name][version].update(
            {
                "package": package_name,
                "version": version,
                "url": str(url),
                "path": str(path) if path else None,
                "folder": folder.absolute().as_uri(),
                "filename": path.name,
                "hash": that_hash,
            }
        )
        if not self.registry.execute(
            f"SELECT * FROM distributions WHERE name='{package_name}' AND version='{version}'"
=======

        if not self.registry.execute(
            f"SELECT * FROM distributions WHERE name='{name}' AND version='{version}'"
>>>>>>> f839262d
        ).fetchone():
            self.registry.execute(
                f"""
INSERT INTO distributions (name, version, installation_path, date_of_installation, pure_python_package)
VALUES ('{name}', '{version}', '{folder}', {time.time()}, {folder is None})
"""
            )
            self.registry.execute(
                f"""
<<<<<<< HEAD
INSERT INTO artifacts (distribution_id, path)
=======
INSERT OR IGNORE INTO artifacts (distribution_id, path)
>>>>>>> f839262d
VALUES ({self.registry.lastrowid}, '{path}')
"""
            )
            self.registry.execute(
                f""" 
INSERT OR IGNORE INTO hashes (artifact_id, algo, value)
VALUES ({self.registry.lastrowid}, '{hash_algo.name}', '{that_hash}')"""
            )
        self.registry.connection.commit()

    def _set_mod(self, *, name, mod, frame, path=None, spec=None):
        """Helper to get the order right."""
        self._using[name] = Use.ModInUse(name, mod, path, spec, frame)

    # hoisted functions - formerly module globals
    # staticmethods because module globals aren't reachable in tests while there should be no temptation for side effects via self

    @staticmethod
    def isfunction(x):
        return inspect.isfunction(x)

    @staticmethod
    def ismethod(x):
        return inspect.ismethod(x)

    # decorators for callable classes require a completely different approach i'm afraid.. removing the check should discourage users from trying
    # @staticmethod
    # def isclass(x):
    #     return inspect.isclass(x) and hasattr(x, "__call__")

    @staticmethod
    def _load_venv_mod(package, version):
        venv_root = Use._venv_root(package, version)
        venv_bin  = venv_root / "bin"
        python_exe = Path(sys.executable).stem
        if not venv_bin.exists():
            venv_output = check_output(
                [python_exe, "-m", "venv", venv_root], shell=False, encoding="UTF-8"
            )
            log.debug("venv created: venv_output=%r", venv_output)

<<<<<<< HEAD
        pip_args = (
=======
        pip_args = [
>>>>>>> f839262d
            python_exe,
            "-m",
            "pip",
            "--no-python-version-warning",
            "--disable-pip-version-check",
            "--no-color",
            "install",
            "--progress-bar",
            "ascii",
            "--prefer-binary",
            "--no-build-isolation",
            "--no-use-pep517",
            "--no-compile",
            "--no-warn-script-location",
            "--no-warn-conflicts",
            f"{package}=={version}",
        )
        current_path = os.environ.get("PATH")
        venv_path_var = f"{venv_bin}{os.path.pathsep}{current_path}"

        if sys.platform.lower().startswith("win"):
            pkg_path = venv_root / "Lib" / "site-packages"
            output = check_output(
                ["cmd.exe", "/C", "set", f"PATH={venv_path_var}",
                 "&", *pip_args],
                encoding="UTF-8"
            )
        else:
            pkg_path = (
                venv_root
                / "lib"
                / "python{ver}".format(ver=".".join(map(str, sys.version_info[0:2])))
                / "site-packages"
            )
            output = check_output(
                ["env", f"PATH={venv_path_var}", *pip_args], 
                encoding="UTF-8"
            )
        log.debug("pip subprocess output=%r", output)
        match = re.search(f": {package}=={version} in (?P<path>(?:(?! \\().)+)", output)
        pkg_path = match.group("path") if match else pkg_path

        assert Path(pkg_path).is_dir()
        orig_cwd = Path.cwd()
        try:
            sys.path.insert(0, pkg_path)
            os.chdir(pkg_path)
            return importlib.import_module(package)
        finally:
            os.chdir(orig_cwd)
            sys.path.remove(pkg_path)
            
    def _venv_root(package, version):
        venv_root = (Path.home() / ".justuse-python"
            / "venv"
            / package / version)
        if not venv_root.exists():
            venv_root.mkdir(parents=True)
        return venv_root
    
    def _venv_is_win():
        return sys.platform.lower().startswith("win")
    
    def _venv_unix_path():
        ver = ".".join(map(str, sys.version_info[0:2]))
        return (Path("lib")
                / f"python{ver}"
                / "site-packages")
    
    def _venv_windows_path():
        return Path("Lib") / "site-packages"
    
    @staticmethod
    def _parse_filename(filename) -> dict:
        """Match the filename and return a dict of parts.
        >>> parse_filename("numpy-1.19.5-cp36-cp36m-macosx_10_9_x86_64.whl")
        {'distribution': 'numpy', 'version': '1.19.5', 'build_tag', 'python_tag': 'cp36', 'abi_tag': 'cp36m', 'platform_tag': 'macosx_10_9_x86_64', 'ext': 'whl'}
        """
        assert isinstance(filename, str)
        match = re.match(
            "(?P<distribution>.*)-"
            "(?P<version>.*)"
            "(?:-(?P<build_tag>.*))?-"
            "(?P<python_tag>.*)-"
            "(?P<abi_tag>.*)-"
            "(?P<platform_tag>.*)\\."
            "(?P<ext>whl|zip|tar|egg|tar\\.gz)",
            filename,
        )
        return match.groupdict() if match else {}

    @staticmethod
    def _is_version_satisfied(info, sys_version):
        """
        @see https://warehouse.readthedocs.io/api-reference/json.html
        @see https://packaging.pypa.io/en/latest/specifiers.html
        """
        specifier = info.get(
            "requires_python", ""
        )  # SpecifierSet("") matches anything, no need to artificially lock down versions at this point
        # f.. you PyPI
        return sys_version in SpecifierSet(specifier or "")

    @staticmethod
    def _is_platform_compatible(
        info,
        platform_tags,
        include_sdist=False,
    ):
        """
        Filename as API, seriously WTF...
        """
        assert isinstance(info, dict)
        assert isinstance(platform_tags, frozenset)
        if "platform_tag" not in info:
            info.update(Use._parse_filename(info["filename"]))
        our_python_tag = "".join(
            (packaging.tags.interpreter_name(), packaging.tags.interpreter_version())
        )
        python_tag = info.get("python_tag", "")
        platform_tag = info.get("platform_tag", "")
        platform_srs = {*map(str, platform_tags)}
        for one_platform_tag in platform_tag.split("."):
            if one_platform_tag in platform_srs and our_python_tag == python_tag:
                log.info(
                    f"[Y] %s in {platform_srs=!r}, %s == %s",
                    one_platform_tag,
                    python_tag,
                    our_python_tag,
                )
                return True
        return include_sdist and info["filename"].endswith(".egg")

    @staticmethod
    def _find_matching_artifact(
        urls: List[Dict[str, Any]],
        hash_algo=Hash.sha256.name,
        *,
        # for testability
        sys_version=None,
        platform_tags=frozenset(),
        interpreter_tag=None,
        include_sdist=False,
    ) -> VerHash:
        """Pick from a list of possible urls and return the
        `(version, hash_value)`
        pair from the best-fitting artifact,
        preferring bdist over sdist distribution archives."""
        info_s = sorted(urls, key=lambda i: i.get("packagetype", ""))
        for include_sdist in (False, True):  # prefer non-source
            results = [
                VerHash(info["version"], info["digests"][hash_algo])
                for info in info_s
                if Use._is_compatible(
                    info, hash_algo, sys_version, platform_tags, include_sdist
                )
            ]
            if results:
                return results[0]
        return VerHash.empty()

    @staticmethod
    def _is_compatible(
        info,
        hash_algo=Hash.sha256.name,
        sys_version=None,
        platform_tags=frozenset(),
        include_sdist=False,
    ):
        """Return true if the artifact described by 'info'
        is compatible with the current or specified system."""
        assert isinstance(info, dict)
        if "platform_tag" not in info:
            info.update(Use._parse_filename(info["filename"]))
        sys_version = sys_version or Version(".".join(map(str, sys.version_info[0:3])))
        assert isinstance(sys_version, Version)
        platform_tags = platform_tags or get_supported()
        return ".egg" not in info["filename"] and (
            include_sdist
            or (
                Use._is_version_satisfied(info, sys_version)
                and Use._is_platform_compatible(info, platform_tags, include_sdist)
                and not info["yanked"]
            )
        )

    @staticmethod
    def _find_latest_working_version(
        releases: Dict[
            str, List[Dict[str, Any]]
        ],  # {version: [{comment_text, filename, url, version, hash, build_tag, python_tag, abi_tag, platform_tag: str}]}
        *,
        hash_algo,
        # testing
        sys_version=None,
        platform_tags=frozenset(),
        interpreter_tag=None,
        version=None,
    ) -> VerHash:
        assert isinstance(releases, dict)
        assert isinstance(hash_algo, str)
        # update the release dicts to hold all info canonically
        # be aware, the json returned from pypi ["releases"] can
        # contain empty lists as dists :/
        for ver, dists in releases.items():
            if not dists:
                continue
            for d in dists:
                d["version"] = ver  # Add version info
                d.update(Use._parse_filename(d["filename"]))
        for include_sdist in (False, True):  # prefer non-source
            for ver, infos in sorted(
                releases.items(), key=lambda item: Version(item[0]), reverse=True
            ):
                for info in dists:
                    if Use._is_compatible(
                        info, hash_algo, sys_version, platform_tags, include_sdist
                    ):
                        return VerHash(info["version"], info["digests"][hash_algo])
        return VerHash.empty()

    @staticmethod
    def _varint_encode(number):
        """Pack `number` into varint bytes"""
        buf = b""
        while True:
            towrite = number & 0x7F
            number >>= 7
            if number:
                buf += bytes((towrite | 0x80,))
            else:
                buf += bytes((towrite,))
                break
        return buf

    @staticmethod
    def _hashfileobject(code, sample_threshhold=128 * 1024, sample_size=16 * 1024):
        sample_threshhold, sample_size
        size = len(code)
        hash_tmp = mmh3.hash_bytes(code)
        hash_ = hash_tmp[7::-1] + hash_tmp[16:7:-1]
        enc_size = Use._varint_encode(size)
        return enc_size + hash_[len(enc_size) :]

    @staticmethod
    def _build_mod(
        *,
        name,
        code,
        initial_globals: Optional[Dict[str, Any]],
        module_path,
        aspectize,
        default=mode.fastfail,
        aspectize_dunders=aspectize_dunders,
        package=None,
    ) -> ModuleType:
        default
        mod = ModuleType(name)
        mod.__dict__.update(initial_globals or {})
        mod.__file__ = str(module_path)
        code_text = codecs.decode(code)
        # module file "<", ">" chars are specially handled by inspect
        if not sys.platform.startswith("win"):
            getattr(linecache, "cache")[f"<{name}>"] = (
                len(code),  # size of source code
                None,  # last modified time; None means there is no physical file
                [
                    *map(  # a list of lines, including trailing newline on each
                        lambda ln: ln + "\x0a", code_text.splitlines()
                    )
                ],
                mod.__file__,  # file name, e.g. "<mymodule>" or the actual path to the file
            )
        # not catching this causes the most irritating bugs ever!
        if package:
            mod.__package__ = package
        try:
            exec(compile(code, f"<{name}>", "exec"), mod.__dict__)
        except:  # reraise anything without handling - clean and simple.
            raise
        for (check, pattern), decorator in aspectize.items():
            Use._apply_aspect(
                mod, check, pattern, decorator, aspectize_dunders=aspectize_dunders
            )
        return mod

    @staticmethod
    def _fail_or_default(default, exception, msg):
        if default is not Use.mode.fastfail:
            return default
        else:
            raise exception(msg)

    @staticmethod
    def _apply_aspect(
        thing,
        check,
        pattern,
        decorator: Callable[[Callable[..., Any]], Any],
        aspectize_dunders=False,
    ):
        """Apply the aspect as a side-effect, no copy is created."""
        for name, obj in thing.__dict__.items():
            if not aspectize_dunders and name.startswith("__") and name.endswith("__"):
                continue
            if check(obj) and re.match(pattern, name):
                log.debug(f"Applying aspect to {thing}.{name}")
                thing.__dict__[name] = decorator(obj)
        return thing

    @staticmethod
    def _ensure_proxy(mod):
        log.debug("_ensure_proxy(%s) is a %s", mod, mod.__class__.__qualname__)
        if mod.__class__ is not ModuleType:
            log.debug("_ensure_proxy(%s): isinstance -> True", mod)
            return mod
        new_mod = ProxyModule(mod)
        log.debug(
            "_ensure_proxy(%s): new_mod = %s, is a %s",
            mod,
            new_mod,
            new_mod.__class__.__qualname__,
        )
        return new_mod

    @methdispatch
    def __call__(self, thing, /, *args, **kwargs):
        raise NotImplementedError(
            f"Only pathlib.Path, yarl.URL and str are valid sources of things to import, but got {type(thing)}."
        )

    @__call__.register(URL)
    def _use_url(
        self,
        url: URL,
        /,
        *,
        hash_algo=Hash.sha256,
        hash_value=None,
        initial_globals: Optional[Dict[Any, Any]] = None,
        as_import=None,
        default=mode.fastfail,
        aspectize=None,
        path_to_url=None,
        import_to_use=None,
        modes=0,
    ) -> ModuleType:
        log
        exc = None

        assert hash_algo in Use.Hash, f"{hash_algo} is not a valid hashing algorithm!"

        aspectize = aspectize or {}
        response = requests.get(str(url))
        if response.status_code != 200:
            raise ImportError(
                f"Could not load {url} from the interwebs, got a {response.status_code} error."
            )
        this_hash = hash_algo.value(response.content).hexdigest()
        if hash_value:
            if this_hash != hash_value:
                return Use._fail_or_default(
                    default,
                    Use.UnexpectedHash,
                    f"{this_hash} does not match the expected hash {hash_value} - aborting!",
                )
        else:
            warn(
                f"""Attempting to import from the interwebs with no validation whatsoever!
To safely reproduce: use(use.URL('{url}'), hash_algo=use.{hash_algo}, hash_value='{this_hash}')""",
                Use.NoValidationWarning,
            )
        name = str(url)

        try:
            mod = Use._build_mod(
                name=name,
                code=response.content,
                module_path=url.path,
                initial_globals=initial_globals,
                aspectize=aspectize,
                aspectize_dunders=bool(Use.aspectize_dunders & modes),
            )
        except:
            exc = traceback.format_exc()
        if exc:
            return Use._fail_or_default(default, ImportError, exc)

        frame = inspect.getframeinfo(inspect.currentframe())
        self._set_mod(name=name, mod=mod, frame=frame)
        if as_import:
            assert isinstance(
                as_import, str
            ), f"as_import must be the name (as str) of the module as which it should be imported, got {as_import} ({type(as_import)}) instead."
            assert as_import.isidentifier(), "as_import must be a valid identifier."
            sys.modules[as_import] = mod
        return self._ensure_proxy(mod)

    @__call__.register(Path)
    def _use_path(
        self,
        path,
        /,
        *,
        initial_globals=None,
        as_import=None,
        default=mode.fastfail,
        aspectize=None,
        path_to_url=None,
        import_to_use=None,
        modes=0,
    ) -> Optional[ModuleType]:
        aspectize = aspectize or {}
        initial_globals = initial_globals or {}

        reloading = bool(Use.reloading & modes)

        exc = None
        mod = None

        if path.is_dir():
            return Use._fail_or_default(
                default, ImportError, f"Can't import directory {path}"
            )

        original_cwd = source_dir = Path.cwd()
        try:
            if not path.is_absolute():
                source_dir = getattr(
                    self._using.get(inspect.currentframe().f_back.f_back.f_code.co_filename),
                    "path",
                    None,
                )

            # calling from another use()d module
            if source_dir and source_dir.exists():
                os.chdir(source_dir.parent)
                source_dir = source_dir.parent
            else:
                # there are a number of ways to call use() from a non-use() starting point
                # let's first check if we are running in jupyter
                jupyter = "ipykernel" in sys.modules
                # we're in jupyter, we use the CWD as set in the notebook
                if not jupyter:
                    # let's see where we started
                    main_mod = __import__("__main__")
                    # if we're calling from a script file e.g. `python3 my/script.py` like pytest unittest
                    if hasattr(main_mod, "__file__"):
                        source_dir = (
                            Path(inspect.currentframe().f_back.f_back.f_code.co_filename)
                            .resolve()
                            .parent
                        )
            if source_dir is None:
                source_dir = Path(main_mod.__loader__.path).parent
            if not source_dir.joinpath(path).exists():
                source_dir = Path.cwd()
            if not source_dir.exists():
                return Use._fail_or_default(
                    default,
                    NotImplementedError,
                    "Can't determine a relative path from a virtual file.",
                )
            path = source_dir.joinpath(path).resolve()
            if not path.exists():
                return Use._fail_or_default(default, ImportError, f"Sure '{path}' exists?")
            os.chdir(path.parent)
            name = path.stem
            if reloading:
                try:
                    with open(path, "rb") as file:
                        code = file.read()
                    # initial instance, if this doesn't work, just throw the towel
                    mod = Use._build_mod(
                        name=name,
                        code=code,
                        initial_globals=initial_globals,
                        module_path=str(path.resolve()),
                        aspectize=aspectize,
                    )
                except:
                    exc = traceback.format_exc()
                if exc:
                    return Use._fail_or_default(default, ImportError, exc)
                mod = ProxyModule(mod)
                reloader = ModuleReloader(
                    proxy=mod,
                    name=name,
                    path=path,
                    initial_globals=initial_globals,
                    aspectize=aspectize,
                )
                _reloaders[mod] = reloader

                threaded = False
                # this looks like a hack, but isn't one -
                # jupyter is running an async loop internally, which works better async than threaded!
                try:
                    asyncio.get_running_loop()
                # we're dealing with non-async code, we need threading
                except RuntimeError:
                    # can't have the code inside the handler because of "during handling of X, another exception Y happened"
                    threaded = True
                if not threaded:
                    reloader.start_async()
                else:
                    reloader.start_threaded()

                if not all(
                    inspect.isfunction(value)
                    for key, value in mod.__dict__.items()
                    if key not in initial_globals.keys() and not key.startswith("__")
                ):
                    warn(
                        f"Beware {name} also contains non-function objects, it may not be safe to reload!",
                        Use.NotReloadableWarning,
                    )
            else:  # NOT reloading
                with open(path, "rb") as file:
                    code = file.read()
                # the path needs to be set before attempting to load the new module - recursion confusing ftw!
                frame = inspect.getframeinfo(inspect.currentframe())
                self._set_mod(name=name, mod=mod, frame=frame)
                try:
                    mod = Use._build_mod(
                        name=name,
                        code=code,
                        initial_globals=initial_globals,
                        module_path=str(path),
                        aspectize=aspectize,
                    )
                except:
                    del self._using[name]
                    exc = traceback.format_exc()
        except:
            exc = traceback.format_exc()
            return Use._fail_or_default(default, ImportError, exc)
        finally:
            # let's not confuse the user and restore the cwd to the original in any case
            os.chdir(original_cwd)
        if exc:
            return Use._fail_or_default(default, ImportError, exc)
        if as_import:
            assert isinstance(
                as_import, str
            ), f"as_import must be the name (as str) of the module as which it should be imported, got {as_import} ({type(as_import)}) instead."
            sys.modules[as_import] = mod
        frame = inspect.getframeinfo(inspect.currentframe())
        self._set_mod(name=name, mod=mod, frame=frame)
        return self._ensure_proxy(mod)

    def _import_builtin(self, name, spec, default, aspectize):
        try:
            mod = spec.loader.create_module(spec)
            spec.loader.exec_module(mod)  # ! => cache
            if aspectize:
                warn(
                    "Applying aspects to builtins may lead to unexpected behaviour, but there you go..",
                    RuntimeWarning,
                )
            for (check, pattern), decorator in aspectize.items():
                Use._apply_aspect(
                    mod, check, pattern, decorator, aspectize_dunders=self.aspectize_dunders
                )
            frame = inspect.getframeinfo(inspect.currentframe())
            self._set_mod(name=name, mod=mod, spec=spec, frame=frame)
            return self._ensure_proxy(mod)
        except:
            exc = traceback.format_exc()
            return Use._fail_or_default(default, ImportError, exc)

    @staticmethod
    def _get_version(name=None, package_name=None, /, mod=None) -> Optional[Version]:
        assert name is None or isinstance(name, str)
        version = None
        for lookup_name in (name, package_name):
            if not lookup_name:
                continue
            try:
                if lookup_name is not None:
                    meta = metadata.distribution(lookup_name)
                    return Version(meta.version)
            except metadata.PackageNotFoundError:
                continue
        if not mod:
            return None
        version = getattr(mod, "__version__", version)
        if isinstance(version, str):
            return Version(version)
        version = getattr(mod, "version", version)
        if callable(version):
            vevsion = version()
        if isinstance(version, str):
            return Version(version)
        return version

    def _import_classical_install(
        self,
        name,
        module_name,
        spec,
        target_version,
        default,
        aspectize,
        fatal_exceptions,
        package_name=None,
    ):
        # sourcery no-metrics
        exc = None
        try:
            mod = importlib.import_module(module_name)  # ! => cache
            for (check, pattern), decorator in aspectize.items():
                Use._apply_aspect(
                    mod,
                    check,
                    pattern,
                    decorator,
                    aspectize_dunders=bool(Use.aspectize_dunders & self.modes),
                )
            frame = inspect.getframeinfo(inspect.currentframe())
            self._set_mod(name=name, mod=mod, frame=frame)
            if not target_version:
                warn(
                    f"Classically imported '{name}'. To pin this version use('{name}', version='{metadata.version(name)}')",
                    Use.AmbiguityWarning,
                )
        except:
            if fatal_exceptions:
                raise
            exc = traceback.format_exc()
        if exc:
            return Use._fail_or_default(default, ImportError, exc)
        # we only enforce versions with auto-install
        this_version = Use._get_version(name, package_name, mod=mod)
        if not this_version:
            log.warning(f"Cannot find version for {name=}, {mod=}")
        elif not target_version:
            warn("No version was specified", Use.AmbiguityWarning)
        elif target_version != this_version:
            warn(
                f"{name} expected to be version {target_version},"
                f" but got {this_version} instead",
                Use.VersionWarning,
            )
        for (check, pattern), decorator in aspectize.items():
            Use._apply_aspect(
                mod,
                check,
                pattern,
                decorator,
                aspectize_dunders=bool(Use.aspectize_dunders & self.modes),
            )
        frame = inspect.getframeinfo(inspect.currentframe())
        self._set_mod(name=name, mod=mod, frame=frame)
        return self._ensure_proxy(mod)

    @__call__.register(str)
    def _use_str(
        self,
        name,
        /,
        *,
        version=None,
        initial_globals=None,
        hash_algo=Hash.sha256,
        hash_value=None,
        hash_values=None,
        default=mode.fastfail,
        aspectize=None,
        path_to_url=None,
        import_to_use=None,
        modes=0,
        fatal_exceptions=True,
        package_name=None,  # internal use
        module_name=None,  # internal use
    ) -> Optional[ModuleType]:
        self.modes = modes
        initial_globals = initial_globals or {}
        aspectize = aspectize or {}
        path = None
        hash_values = hash_values or []
        if hash_value:
            if isinstance(hash_value, str):
                hash_values += shlex.split(hash_value)
            else:
                hash_values += list(hash_value)
        elif hash_values:
            hash_value = " ".join(hash_values)
        # we use boolean flags to reduce the complexity of the call signature
        fatal_exceptions = bool(Use.fatal_exceptions & modes)
        auto_install = bool(Use.auto_install & modes)

        # the whole auto-install shebang
        package_name, _, module_name = name.partition(".")
        module_name = module_name or name

        assert (
            version is None or isinstance(version, str) or isinstance(version, Version)
        ), "Version must be given as string or packaging.version.Version."
        target_version = Version(str(version)) if version else None
        # just validating user input and canonicalizing it
        version = str(target_version) if target_version else None
        assert (
            version if target_version else version is target_version
        ), "Version must be None if target_version is None; otherwise, they must both have a value."
        exc = None
        mod = None

        if initial_globals or import_to_use or path_to_url:
            raise NotImplementedError(
                "If you require this functionality, please report it on https://github.com/amogorkon/justuse/issues so we can work out the specifics together."
            )

        # The "try and guess" behaviour is due to how classical imports work,
        # which is inherently ambiguous, but can't really be avoided for packages.
        # let's first see if the user might mean something else entirely
        if any(Path(".").glob(f"{name}.py")):
            warn(
                f"Attempting to load the package '{name}', if you rather want to use the local module: use(use.Path('{name}.py'))",
                Use.AmbiguityWarning,
            )
        hit: VerHash = VerHash.empty()
        data = None
        spec = None
        entry = None
        found = None
        that_hash = None
        all_that_hash = []
        if name in self._using:
            spec = self._using[name].spec
        else:
            if not auto_install:
                spec = importlib.util.find_spec(name)

        if spec:
            # let's check if it's a builtin
            builtin = False
            try:
                metadata.PathDistribution.from_name(name)
            except metadata.PackageNotFoundError:  # indeed builtin!
                builtin = True
            if builtin:
                return self._import_builtin(name, spec, default, aspectize)

            # it seems to be installed in some way, for instance via pip
            if not auto_install:
                return self._import_classical_install(
                    name,
                    module_name,
                    spec,
                    target_version,
                    default,
                    aspectize,
                    fatal_exceptions,
                )

            # spec & auto-install
            else:
                this_version = Use._get_version(name, package_name)

                if this_version == target_version or not (version):
                    if not (version):
                        warn(
                            Use.AmbiguityWarning(
                                "No version was provided, even though auto_install was specified! Trying to load classically installed package instead."
                            )
                        )
                    mod = self._import_classical_install(
                        name,
                        module_name,
                        spec,
                        target_version,
                        default,
                        aspectize,
                        fatal_exceptions,
                        package_name,
                    )
                    warn(
                        f'Classically imported \'{name}\'. To pin this version: use("{name}", version="{this_version}")',
                        Use.AmbiguityWarning,
                    )
                    return self._ensure_proxy(mod)
                # wrong version => wrong spec
                this_version = Use._get_version(mod=mod)
                if this_version != target_version:
                    spec = None
                    log.warning(
                        f"Setting {spec=}, since " f"{target_version=} != {this_version=}"
                    )
        else:
            if not auto_install:
                return Use._fail_or_default(
                    default,
                    ImportError,
                    f"Could not find any installed package '{name}' and auto_install was not requested.",
                )
            # PEBKAC
            hit: VerHash = VerHash.empty()
            if target_version and not (hash_value or hash_values):  # let's try to be helpful
                response = requests.get(
                    f"https://pypi.org/pypi/{package_name}/{target_version}/json"
                )
                if response.status_code == 404:
                    raise RuntimeWarning(
                        f"Are you sure {package_name} with version {version} exists?"
                    )
                elif response.status_code != 200:
                    raise RuntimeWarning(
                        f"Something bad happened while contacting PyPI for info on {package_name} ( {response.status_code} ), which we tried to look up because a matching hash_value for the auto-installation was missing."
                    )
                data = response.json()

                version, that_hash = hit = Use._find_matching_artifact(
                    data["urls"], hash_algo=hash_algo.name
                )
                log.info(f"{hit=} from  Use._find_matching_artifact")
                if that_hash:
                    if that_hash is not None:
                        hash_value = that_hash
                    if that_hash is not None:
                        hash_values = hash_values + [that_hash]

                    if that_hash is not None:
                        hash_value = that_hash
                    if that_hash is not None:
                        hash_values = hash_values + [that_hash]

                    raise RuntimeWarning(
                        f"""Failed to auto-install '{package_name}' because hash_value is missing. This may work:
use("{package_name}", version="{version}", hash_value="{that_hash}", modes=use.auto_install)
"""
                    )
                raise RuntimeWarning(
                    f"Failed to find any distribution for {package_name} with version {version} that can be run this platform!"
                )
            elif not target_version and (hash_value or hash_values):
                raise RuntimeWarning(
                    f"Failed to auto-install '{package_name}' because no version was specified."
                )
            elif not target_version:
                # let's try to make an educated guess and give a useful suggestion
                response = requests.get(f"https://pypi.org/pypi/{package_name}/json")
                if response.status_code == 404:
                    # possibly typo - PEBKAC
                    raise RuntimeWarning(
                        f"Are you sure package '{package_name}' "
                        "exists? Could not find any package with "
                        "that name on PyPI."
                    )
                elif response.status_code != 200:
                    # possibly server problems
                    return Use._fail_or_default(
                        default,
                        Use.AutoInstallationError,
                        f"Tried to look up '{package_name}', but "
                        "got a {response.status_code} from PyPI.",
                    )

                data = response.json()
                version, hash_value = hit = Use._find_latest_working_version(
                    data["releases"], hash_algo=hash_algo.name
                )

                if not hash_value:
                    raise RuntimeWarning(
                        f"We could not find any version or release "
                        f"for {package_name} that could satisfy our "
                        f"requirements!"
                    )

                if not target_version and (hash_value or hash_values):
                    hash_values += [hash_value]
                    raise RuntimeWarning(
                        f"""Please specify version and hash for auto-installation of '{package_name}'.
To get some valuable insight on the health of this package, please check out https://snyk.io/advisor/python/{package_name}
If you want to auto-install the latest version: use("{name}", version="{version}", hash_value="{hash_value}", modes=use.auto_install)
"""
                    )

            # all clear, let's check if we pulled it before
            entry = self.registry.execute(
                "SELECT * FROM distributions WHERE name=? AND version=?", (name, version)
            ).fetchone()
            if entry and entry["path"]:
                path = Path(entry["path"])
                url = URL(entry["url"])
            if entry and path and not path.exists():
                self.del_entry(package_name, version)
                entry = None
                path = None
                entry = None
            if not path:
                response = requests.get(
                    f"https://pypi.org/pypi/{package_name}/{target_version}/json"
                )
                if response.status_code != 200:
                    return Use._fail_or_default(
                        default,
                        ImportError,
                        f"Tried to auto-install '{package_name}' {target_version} but failed with {response} while trying to pull info from PyPI.",
                    )
                try:
                    data = response.json()
                    if not "urls" in data:
                        return Use._fail_or_default(
                            default,
                            Use.AutoInstallationError,
                            f"Tried to auto-install {package_name} {target_version} but failed because no valid URLs to download could be found.",
                        )
                    for entry in data["urls"]:
                        url = URL(entry["url"])
                        entry["version"] = str(target_version)
                        log.debug(f"looking at {entry=}")
                        all_that_hash.append(
                            that_hash := entry["digests"].get(hash_algo.name)
                        )
                        if (not hash_value or not hash_values) or (
                            hash_value in all_that_hash
                            or len(hash_values) > 1
                            and set(hash_values).intersection(set(all_that_hash))
                        ):
                            found = (entry, url, that_hash)
                            hit = VerHash(version, that_hash)
                            log.info(f"Matchrs user hash: {entry=} {hit=}")
                            break
                    if found is None:
                        return Use._fail_or_default(
                            default,
                            Use.AutoInstallationError,
                            f"Tried to auto-install {name!r} ({package_name=!r}) with {target_version=!r} but failed because none of the available hashes ({all_that_hash=!r}) match the expected hash ({hash_value=!r} or {hash_values=!r}).",
                        )
                    entry, url, that_hash = found
                    hash_value = that_hash
                    if that_hash is not None:
                        hash_values = [that_hash]
                except BaseException as be:  # json issues
                    msg = (
                        f"request to "
                        f"https://pypi.org/pypi/{package_name}/{target_version}/json"
                        f"lead to an error: {be}"
                    )
                    raise RuntimeError(msg, response) from be
                    # exc = traceback.format_exc()
                if exc:
                    return Use._fail_or_default(
                        default,
                        Use.AutoInstallationError,
                        f"Tried to auto-install {package_name} {target_version} but failed because there was a problem with the JSON from PyPI.",
                    )
                # we've got a complete JSON with a matching entry, let's download
                path = (
                    self.home / "packages" / Path(url.asdict()["path"]["segments"][-1]).name
                )
                if not path.exists():
                    print("Downloading", url, "...")
                    download_response = requests.get(str(url), allow_redirects=True)
                    path = (
                        self.home
                        / "packages"
                        / Path(url.asdict()["path"]["segments"][-1]).name
                    )
                    this_hash = hash_algo.value(download_response.content).hexdigest()
                    if this_hash != hash_value:
                        return Use._fail_or_default(
                            default,
                            Use.UnexpectedHash,
                            f"The downloaded content of package {package_name} has a different hash than expected, aborting.",
                        )
                    try:
                        with open(path, "wb") as file:
                            file.write(download_response.content)
                        print("Downloaded", path)
                    except:
                        if fatal_exceptions:
                            raise
                        exc = traceback.format_exc()
                    if exc:
                        return Use._fail_or_default(default, Use.AutoInstallationError, exc)

            # now that we can be sure we got a valid package downloaded and ready, let's try to install it
            folder = path.parent / path.stem
            if not url:
                url = URL(f"file:/{path}")
            if name in self._hacks:
                # if version in self._hacks[name]:
                mod = self._hacks[name](
                    package_name=package_name,
                    version=Use._get_version(mod=mod),
                    url=url,
                    path=path,
                    that_hash=hash_value,
                    folder=folder,
                    fatal_exceptions=fatal_exceptions,
                    module_name=module_name,
                )
                return self._ensure_proxy(mod)

            # trying to import directly from zip
            try:
                importer = zipimport.zipimporter(path)
                mod = importer.load_module(module_name)
                print("Direct zipimport of", name, "successful.")
            except:
                if config["debugging"]:
                    log.debug(traceback.format_exc())
                return self._fail_or_default(
                    default,
                    Use.AutoInstallationError,
                    f"Direct zipimport of {name} {version} failed and the package was not registered with known hacks.. we're sorry, but that means you will need to resort to using pip/conda for now.",
                )
        self.persist_registry()
        for (check, pattern), decorator in aspectize.items():
            if mod is not None:
                Use._apply_aspect(
                    mod,
                    check,
                    pattern,
                    decorator,
                    aspectize_dunders=bool(Use.aspectize_dunders & modes),
                )
        frame = inspect.getframeinfo(inspect.currentframe())
        if frame:
            self._set_mod(name=name, mod=mod, frame=frame)
        assert mod, f"Well. Shit. No module. ( {path} )"
        this_version = Use._get_version(mod=mod) or version
        assert this_version, f"Well. Shit, no version. ( {path} )"
        self._save_module_info(
            name, this_version, url, path, that_hash, folder, package_name=package_name
        )
        self.persist_registry()
        return self._ensure_proxy(mod)

    pass


# we should avoid side-effects during testing, specifically for the version-upgrade-warning

# ALIASES
Use.Version = Version
Use.config = config
Use.mode = mode
Use.Path = Path
Use.URL = URL
Use.__path__ = str(Path(__file__).resolve().parent)
Use.__name__ = __name__


use = Use()
if not test_version:
    sys.modules["use"] = use

# no circular import this way
hacks_path = Path(__file__).parent / "package_hacks.py"
assert hacks_path.exists()
use(hacks_path)  # type: ignore<|MERGE_RESOLUTION|>--- conflicted
+++ resolved
@@ -570,32 +570,9 @@
         Does not call Use.persist_registry() on its own."""
         version = str(version) if version else "0.0.0"
         assert version not in ("None", "null", "")
-<<<<<<< HEAD
-        rdists = self._registry["distributions"]
-
-        if package_name not in rdists:
-            rdists[package_name] = {}
-        if version not in rdists[package_name]:
-            rdists[package_name][version] = {}
-        assert url, "save_module_info received a missing URL"
-        rdists[package_name][version].update(
-            {
-                "package": package_name,
-                "version": version,
-                "url": str(url),
-                "path": str(path) if path else None,
-                "folder": folder.absolute().as_uri(),
-                "filename": path.name,
-                "hash": that_hash,
-            }
-        )
-        if not self.registry.execute(
-            f"SELECT * FROM distributions WHERE name='{package_name}' AND version='{version}'"
-=======
 
         if not self.registry.execute(
             f"SELECT * FROM distributions WHERE name='{name}' AND version='{version}'"
->>>>>>> f839262d
         ).fetchone():
             self.registry.execute(
                 f"""
@@ -605,11 +582,7 @@
             )
             self.registry.execute(
                 f"""
-<<<<<<< HEAD
-INSERT INTO artifacts (distribution_id, path)
-=======
 INSERT OR IGNORE INTO artifacts (distribution_id, path)
->>>>>>> f839262d
 VALUES ({self.registry.lastrowid}, '{path}')
 """
             )
@@ -651,11 +624,7 @@
             )
             log.debug("venv created: venv_output=%r", venv_output)
 
-<<<<<<< HEAD
         pip_args = (
-=======
-        pip_args = [
->>>>>>> f839262d
             python_exe,
             "-m",
             "pip",
