"""
Just use() python code from anywhere - a functional import alternative with advanced features.

Goals/Features:
- inline version checks, user notification on potential version conflicts (DONE)
- securely load standalone-modules from online sources (DONE)
- safely hot auto-reloading of local modules on file changes (DONE)
- pass module-level globals into the importing context (DONE)
- return optional fallback-default object/module if import failed (DONE)
- aspect-oriented decorators for everything callable on import (DONE)
- securely auto-install packages (preliminary DONE, still some kinks with C-extensions)
- support P2P package distribution (TODO)
- unwrap aspect-decorators on demand (TODO)
- easy introspection via i

def test_db_setup(reuse):
      cur = reuse.registry.cursor()    nternal dependency graph (TODO)
- relative imports on online-sources via URL-aliases (TODO)
- module-level variable placeholders/guards aka "module-properties" (TODO)
- load packages faster while using less memory than classical pip/import - ideal for embedded systems with limited resources (TODO)

Non-Goal:
Completely replace the import statement.

Notes:
pathlib.Path and yarl.URL can both be accessed as aliases via use.Path and use.URL
inspect.isfunction, .ismethod and .isclass also can be accessed via their aliases use.isfunction, use.ismethod and use.isclass

Examples:
>>> import use

# equivalent to `import numpy as np` with explicit version check
>>> np = use("numpy", version="1.1.1")
>>> np.version == "1.1.1"
True

# equivalent to `from pprint import pprint; pprint(dictionary)` but without assigning
# pprint to a global variable, thus no namespace pollution
>>> use("pprint").pprint([1,2,3])
[1,2,3]
# equivalent to sys.path manipulation, then `import tools` with a reload(tools) every second
>>> tools = use(use.Path("/media/sf_Dropbox/code/tools.py"), reloading=True)

# it is possible to import standalone modules from online sources
# with immediate sha1-hash-verificiation before execution of the code like
>>> utils = use(use.URL("https://raw.githubusercontent.com/PIA-Group/BioSPPy/7696d682dc3aafc898cd9161f946ea87db4fed7f/biosppy/utils.py"),
                    hash_value="95f98f25ef8cfa0102642ea5babbe6dde3e3a19d411db9164af53a9b4cdcccd8")

# to auto-install a certain version (within a virtual env and pip in secure hash-check mode) of a package you can do
>>> np = use("numpy", version="1.1.1", modes=use.auto_install, hash_value=["9879de676"])

File-Hashing inspired by
- https://github.com/kalafut/py-imohash
- https://github.com/fmoo/python-varint/blob/master/varint.py

:author: use-github@anselm.kiefner.de (Anselm Kiefner)
:license: MIT
"""


from __future__ import annotations

import asyncio
import atexit
import codecs
import hashlib
import importlib.util
import inspect
import io
import json
import linecache
import os
import re
import shlex
import signal
import sqlite3
import sys
import tarfile
import tempfile
import threading
import time
import traceback
import zipfile
import zipimport
from collections import defaultdict, namedtuple
from copy import copy
from enum import Enum
from functools import singledispatch, update_wrapper
from importlib import metadata
from logging import DEBUG, StreamHandler, getLogger, root
from pathlib import Path
from types import FrameType, ModuleType, TracebackType
from typing import Any, Callable, Dict, FrozenSet, List, Optional, Union
from warnings import warn

import mmh3
import packaging
import requests
import toml
from furl import furl as URL
from packaging.specifiers import Specifier, SpecifierSet
from packaging.version import Version as PkgVersion


class PlatformTag(namedtuple("PlatformTag", ["platform"])):
    def __str__(self):
        return self.platform

    def __repr__(self):
        return self.platform


_supported = None


def get_supported() -> FrozenSet[PlatformTag]:
    global _supported
    if _supported is None:
        items: List[PlatformTag] = []
        try:
            from pip._internal.utils import compatibility_tags  # type: ignore

            for tag in compatibility_tags.get_supported():
                items.append(PlatformTag(platform=tag.platform))
        except ImportError:
            pass
        for tag in packaging.tags._platform_tags():
            items.append(PlatformTag(platform=str(tag)))
        _supported = tags = frozenset(items)
        log.error(str(tags))
    return _supported


_supported = None


def get_supported() -> FrozenSet[PlatformTag]:
    global _supported
    if _supported is None:
        items: List[PlatformTag] = []
        try:
            from pip._internal.utils import compatibility_tags  # type: ignore

            for tag in compatibility_tags.get_supported():
                items.append(PlatformTag(platform=tag.platform))
        except ImportError:
            pass
        for tag in packaging.tags._platform_tags():
            items.append(PlatformTag(platform=str(tag)))
        _supported = tags = frozenset(items)
        log.error(str(tags))
    return _supported


class VerHash(namedtuple("VerHash", ["version", "hash"])):
    @staticmethod
    def empty():
        return VerHash("", "")

    def __bool__(self):
        return bool(self.version and self.hash)

    def __eq__(self, other):
        if other is None or not hasattr(other, "__len__") or len(other) != len(self):
            return False
        return (
            Version(str(self.version)) == Version(str([*other][0]))
            and self.hash == [*other][1]
        )

    def __ne__(self, other):
        return not self.__eq__(other)


# injected via initial_globals for testing, you can safely ignore this
test_version = locals().get("test_version", None)
__version__ = test_version or "0.4.1"

_reloaders: Dict["ProxyModule", Any] = {}  # ProxyModule:Reloader
_aspects = {}
_using = {}

# Well, apparently they refuse to make Version iterable, so we'll have to do it ourselves.
# # This is necessary to compare sys.version_info with Version and make some tests more elegant, amongst other things.
class Version(PkgVersion):
    def __init__(self, versionstr=None, *, major=0, minor=0, patch=0):
        if major or minor or patch:
            # string as only argument, no way to construct a Version otherwise - WTF
            return super().__init__(".".join((str(major), str(minor), str(patch))))
        if isinstance(versionstr, str):
            return super().__init__(versionstr)
        else:
            return super().__init__(str(versionstr))  # this is just wrong :|

    def __iter__(self):
        yield from self.release


# Really looking forward to actual builtin sentinel values..
mode = Enum("Mode", "fastfail")

root.addHandler(StreamHandler(sys.stderr))
if "DEBUG" in os.environ:
    root.setLevel(DEBUG)
log = getLogger(__name__)

# defaults
config = {"version_warning": True, "debugging": False, "use_db": False}

# sometimes all you need is a sledge hammer..
def signal_handler(sig, frame):
    for reloader in _reloaders.values():
        reloader.stop()
    sig, frame
    sys.exit(0)


signal.signal(signal.SIGINT, signal_handler)

# singledispatch for methods
def methdispatch(func):
    dispatcher = singledispatch(func)

    def wrapper(*args, **kw):
        return dispatcher.dispatch(args[1].__class__)(*args, **kw)

    wrapper.register = dispatcher.register
    update_wrapper(wrapper, func)
    return wrapper


class ProxyModule(ModuleType):
    def __init__(self, mod):
        self.__implementation = mod
        self.__condition = threading.RLock()

    def __getattribute__(self, name):
        if name in ("_ProxyModule__implementation", "_ProxyModule__condition", ""):
            return object.__getattribute__(self, name)
        with self.__condition:
            return getattr(self.__implementation, name)

    def __setattr__(self, name, value):
        if name in (
            "_ProxyModule__implementation",
            "_ProxyModule__condition",
        ):
            object.__setattr__(self, name, value)
            return
        with self.__condition:
            setattr(self.__implementation, name, value)


class ModuleReloader:
    def __init__(self, *, proxy, name, path, initial_globals, aspectize):
        self.proxy = proxy
        self.name = name
        self.path = path
        self.initial_globals = initial_globals
        self.aspectize = aspectize
        self._condition = threading.RLock()
        self._stopped = True
        self._thread = None

    def start_async(self):
        loop = asyncio.get_running_loop()
        loop.create_task(self.run_async())

    def start_threaded(self):
        assert not (
            self._thread is not None and not self._thread.is_alive()
        ), "Can't start another reloader thread while one is already running."
        self._stopped = False
        atexit.register(self.stop)
        self._thread = threading.Thread(
            target=self.run_threaded, name=f"reloader__{self.name}"
        )
        self._thread.start()

    async def run_async(self):
        last_filehash = None
        while not self._stopped:
            with open(self.path, "rb") as file:
                code = file.read()
            current_filehash = Use._hashfileobject(code)
            if current_filehash != last_filehash:
                try:
                    mod = Use._build_mod(
                        name=self.name,
                        code=code,
                        initial_globals=self.initial_globals,
                        module_path=self.path.resolve(),
                        aspectize=self.aspectize,
                    )
                    self.proxy.__implementation = mod
                except:
                    print(traceback.format_exc())
            last_filehash = current_filehash
            await asyncio.sleep(1)

    def run_threaded(self):
        last_filehash = None
        while not self._stopped:
            with self._condition:
                with open(self.path, "rb") as file:
                    code = file.read()
                current_filehash = Use._hashfileobject(code)
                if current_filehash != last_filehash:
                    try:
                        mod = Use._build_mod(
                            name=self.name,
                            code=code,
                            initial_globals=self.initial_globals,
                            module_path=self.path,
                            aspectize=self.aspectize,
                        )
                        self.proxy._ProxyModule__implementation = mod
                    except:
                        print(traceback.format_exc())
                last_filehash = current_filehash
            time.sleep(1)

    def stop(self):
        self._stopped = True

    def __del__(self):
        self.stop()
        atexit.unregister(self.stop)


# an instance of types.ModuleType
class Use(ModuleType):
    # lift module-level stuff up - ALIASES
    __doc__ = __doc__
    __version__ = __version__
    __name__ = __name__
    Version = Version

    # attempt at fix for #23 doesn't work..
    __path__ = str(Path(__file__).resolve().parent)

    class Hash(Enum):
        sha256 = hashlib.sha256

    ModInUse = namedtuple("ModInUse", "name mod path spec frame")

    # MODES to reduce signature complexity
    # enum.Flag wasn't really viable, but this is actually pretty cool
    auto_install = 2 ** 0
    fatal_exceptions = 2 ** 1
    reloading = 2 ** 2
    aspectize_dunders = 2 ** 3

    # ALIASES
    class VersionWarning(Warning):
        pass

    class NotReloadableWarning(Warning):
        pass

    class NoValidationWarning(Warning):
        pass

    class AmbiguityWarning(Warning):
        pass

    class UnexpectedHash(ImportError):
        pass

    class AutoInstallationError(ImportError):
        pass

    class MissingHash(ValueError):
        pass

    def __init__(self):
        self._using = _using
        self._aspects = _aspects
        self._reloaders = _reloaders
        self.home: Path
        self._registry_dict = {}
        self._hacks = (
            {}
        )  # {(name -> interval_tree of Version -> function} basically plugins/workarounds for specific packages/versions

        self._set_up_files_and_directories()
        try:
            self._registry_db_connection = sqlite3.connect(self.home / "registry.db")
            self.registry = self._registry_db_connection.cursor()
        except:
            raise RuntimeError(
                "Could not connect to the registry database, please make sure it is accessible."
            )
        self._set_up_registry()
        assert self.registry is not None, "Registry is None"
        self._registry = Use._load_registry(self.home / "registry.json")
        self._user_registry = Use._load_registry(self.home / "user_registry.json")
        Use._merge_registry(self._registry, self._user_registry)

        # for the user to copy&paste
        with open(self.home / "default_config.toml", "w") as file:
            toml.dump(config, file)

        with open(self.home / "config.toml") as file:
            config.update(toml.load(file))

        if config["debugging"]:
            root.setLevel(DEBUG)

        if config["version_warning"]:
            try:
<<<<<<< HEAD
                response = requests.get("https://pypi.org/pypi/justuse/json")
=======
                response = requests.get('https://pypi.org/pypi/justuse/json')
>>>>>>> 65177ac9
                data = response.json()
                max_version = max(Version(version) for version in data["releases"].keys())
                if Version(__version__) < max_version:
                    warn(
                        f"""Justuse is version {Version(__version__)}, but there is a newer version {max_version} available on PyPI.
To find out more about the changes check out https://github.com/amogorkon/justuse/wiki/What's-new
Please consider upgrading via 'python -m pip install -U justuse'""",
                        Use.VersionWarning,
                    )
            except:
                log.debug(
                    traceback.format_exc()
                )  # we really don't need to bug the user about this (either pypi is down or internet is broken)

    # for easy refactoring later
    @property
    def _registry(self):
        return self._registry_dict

    @_registry.setter
    def _registry(self, value):
        self._registry_dict = value

    def _set_up_files_and_directories(self):
        self.home = Path.home() / ".justuse-python"
        try:
            self.home.mkdir(mode=0o755, parents=True, exist_ok=True)
        except PermissionError:
            # this should fix the permission issues on android #80
            self.home = Path(tempfile.mkdtemp(prefix="justuse_"))
        (self.home / "packages").mkdir(mode=0o755, parents=True, exist_ok=True)
        for file in (
            "registry.json",
            "user_registry.json",
            "config.toml",
            "config_defaults.toml",
            "usage.log",
            "registry.db",
            "user_registry.toml",
        ):
            (self.home / file).touch(mode=0o755, exist_ok=True)

    def _set_up_registry(self):
        self.registry.execute(
            """
CREATE TABLE IF NOT EXISTS "package" (
	"name"	TEXT NOT NULL,
	"version"	TEXT NOT NULL,
	"path"	TEXT NOT NULL,
	PRIMARY KEY("name","version")
);
"""
        )
        self._registry_db_connection.commit()

    def recreate_registry(self, use_db=False):
        if use_db:
            number_of_backups = len(list((self.home / "registry.db").glob("*.bak")))
            (self.home / "registry.json").rename(
                self.home / f"registry.json.{number_of_backups + 1}.bak"
            )
            (self.home / "registry.json").touch(mode=0o644)
            self._registry = Use._load_registry(self.home / "registry.db")
            self._user_registry = Use._load_registry(self.home / "user_registry.db")
            Use._merge_registry(self._registry_db, self._user_registry, use_db=True)
        else:
            number_of_backups = len(list((self.home / "registry.json").glob("*.bak")))
            (self.home / "registry.json").rename(
                self.home / f"registry.json.{number_of_backups + 1}.bak"
            )
            (self.home / "registry.json").touch(mode=0o644)
            self._registry = Use._load_registry(self.home / "registry.json")
            self._user_registry = Use._load_registry(self.home / "user_registry.json")
            Use._merge_registry(self._registry, self._user_registry)

    def install(self):
        # yeah, really.. __builtins__ sometimes appears as a dict and other times as a module, don't ask me why
        if isinstance(__builtins__, dict):
            __builtins__["use"] = self
        elif isinstance(__builtins__, ModuleType):
            setattr(__builtins__, "use", self)
        else:
            raise RuntimeWarning("__builtins__ is something unexpected")

    def uninstall(self):
        if isinstance(__builtins__, dict):
            if "use" in __builtins__:
                del __builtins__["use"]
        elif isinstance(__builtins__, ModuleType):
            if hasattr(__builtins__, "use"):
                delattr(__builtins__, "use")
        else:
            RuntimeWarning("__builtins__ is something unexpected")

    def persist_registry(self):
        assert all(
            version is not None
            for version in (dist.keys() for dist in self._registry["distributions"].values())
        )

        with open(self.home / "registry.json", "w") as file:
            text = (
                "### WARNING: This file is automatically generated. Any manual changes will be overwritten. For persistent alterations, please use the user_registry.json ###\n"
                + json.dumps(self._registry, indent=2)
            )
            file.write(text)

    def register_hack(self, name, specifier=Specifier(">=0")):
        def wrapper(func):
            self._hacks[name] = func

        return wrapper

    def _registered_dist_names(self):
        return list(self._registry["distributions"].keys())

    def _versions_of_dist(self, name):
        return list(self._registry["distributions"][name].keys())

    def _dist_path(self, name, version):
        return Path(self._registry["distributions"][name][version]["path"])

    def _del_entry(self, name, version=None):
        if not version:
            del self._registry["distributions"][name]
        else:
            del self._registry["distributions"][name][version]

    def _entry_is_empty(self, name):
        return self._registry["distributions"][name] == {}

    def cleanup(self):
        """Bring registry and downloaded packages in sync.

        First all packages are removed that don't have a matching registry entry, then all registry entries that don't have a matching package.
        """

        def delete_folder(path):
            for sub in path.iterdir():
                if sub.is_dir():
                    delete_folder(sub)
                else:
                    sub.unlink()
            path.rmdir()

        # let's first take care of unregistered package folders
        for package_path in (self.home / "packages").iterdir():
            if package_path.stem not in (
                Path(version["path"]).stem
                for dist in self._registry["distributions"].values()
                for version in dist.values()
            ):
                if package_path.is_dir():
                    delete_folder(package_path)
                else:
                    package_path.unlink()

        # let's clean up the registry entries that don't have a matching package
        for name in self._registered_dist_names():
            for version in self._versions_of_dist(name):
                if not self._dist_path(name, version).exists():
                    self._del_entry(name, version)

        for name in self._registered_dist_names():
            if self._entry_is_empty(name):
                self._del_entry(name)
        self.persist_registry()

    def _save_module_info(
        self,
        name: str,
        version: Union[Version | str],  # type: ignore
        url: Optional[URL],
        path: Optional[Path],
        that_hash: Optional[str],
        folder: Path,
        package_name: str = None,
    ):
        """Update the registry to contain the package's metadata.
        Does not call Use.persist_registry() on its own."""
        package_name = package_name or name
        version = str(version) if version else "0.0.0"
        assert version not in ("None", "null", "")
        rdists = self._registry["distributions"]
        if package_name not in rdists:
            rdists[package_name] = {}
        if version not in rdists[package_name]:
            rdists[package_name][version] = {}
        assert url, "save_module_info received a missing URL"
        rdists[package_name][version].update(
            {
                "package": package_name,
                "version": version,
                "url": str(url),
                "path": str(path) if path else None,
                "folder": folder.absolute().as_uri(),
                "filename": path.name,
                "hash": that_hash,
            }
        )

    def _set_mod(self, *, name, mod, frame, path=None, spec=None):
        """Helper to get the order right."""
        self._using[name] = Use.ModInUse(name, mod, path, spec, frame)

    # hoisted functions - formerly module globals
    # staticmethods because module globals aren't reachable in tests while there should be no temptation for side effects via self

    @staticmethod
    def isfunction(x):
        return inspect.isfunction(x)

    @staticmethod
    def ismethod(x):
        return inspect.ismethod(x)

    # decorators for callable classes require a completely different approach i'm afraid.. removing the check should discourage users from trying
    # @staticmethod
    # def isclass(x):
    #     return inspect.isclass(x) and hasattr(x, "__call__")

    @staticmethod
    def _parse_filename(filename) -> dict:
        """Match the filename and return a dict of parts.
        >>> parse_filename("numpy-1.19.5-cp36-cp36m-macosx_10_9_x86_64.whl")
        {'distribution': 'numpy', 'version': '1.19.5', 'build_tag', 'python_tag': 'cp36', 'abi_tag': 'cp36m', 'platform_tag': 'macosx_10_9_x86_64', 'ext': 'whl'}
        """
        assert isinstance(filename, str)
        match = re.match(
            "(?P<distribution>.*)-"
            "(?P<version>.*)"
            "(?:-(?P<build_tag>.*))?-"
            "(?P<python_tag>.*)-"
            "(?P<abi_tag>.*)-"
            "(?P<platform_tag>.*)\\."
            "(?P<ext>whl|zip|tar|egg|tar\\.gz)",
            filename,
        )
        return match.groupdict() if match else {}

    @staticmethod
    def _is_version_satisfied(info, sys_version):
        # https://warehouse.readthedocs.io/api-reference/json.html
        # https://packaging.pypa.io/en/latest/specifiers.html
        specifier = info.get(
            "requires_python", ""
        )  # SpecifierSet("") matches anything, no need to artificially lock down versions at this point
        # f.. you PyPI
        return sys_version in SpecifierSet(specifier or "")

    @staticmethod
    def _is_platform_compatible(
        info,
        platform_tags,
        include_sdist=False,
    ):
        assert isinstance(info, dict)
        assert isinstance(platform_tags, frozenset)
        # filename as API, seriously WTF...
        if "platform_tag" not in info:
            info.update(Use._parse_filename(info["filename"]))
        our_python_tag = "".join(
            (packaging.tags.interpreter_name(), packaging.tags.interpreter_version())
        )
        python_tag = info.get("python_tag", "")
        platform_tag = info.get("platform_tag", "")
        platform_srs = {*map(str, platform_tags)}
        for one_platform_tag in platform_tag.split("."):
            if one_platform_tag in platform_srs and our_python_tag == python_tag:
                log.info(
                    f"[Y] %s in {platform_srs=!r}, %s == %s",
                    one_platform_tag,
                    python_tag,
                    our_python_tag,
                )
                return True
        return include_sdist and info["filename"].endswith(".egg")

    @staticmethod
    def _find_matching_artifact(
        urls: List[Dict[str, Any]],
        hash_algo=Hash.sha256.name,
        *,
        # for testability
        sys_version=None,
        platform_tags=frozenset(),
        interpreter_tag=None,
        include_sdist=False,
    ) -> VerHash:
        """Pick from a list of possible urls and return the
        `(version, hash_value)`
        pair from the best-fitting artifact,
        preferring bdist over sdist distribution archives."""
        info_s = sorted(urls, key=lambda i: i.get("packagetype", ""))
        for include_sdist in (False, True):  # prefer non-source
            results = [
                VerHash(info["version"], info["digests"][hash_algo])
                for info in info_s
                if Use._is_compatible(
                    info, hash_algo, sys_version, platform_tags, include_sdist
                )
            ]
            if results:
                return results[0]
        return VerHash.empty()

    @staticmethod
    def _is_compatible(
        info,
        hash_algo=Hash.sha256.name,
        sys_version=None,
        platform_tags=frozenset(),
        include_sdist=False,
    ):
        """Return true if the artifact described by 'info'
        is compatible with the current or specified system."""
        assert isinstance(info, dict)
        if "platform_tag" not in info:
            info.update(Use._parse_filename(info["filename"]))
        sys_version = sys_version or Version(".".join(map(str, sys.version_info[0:3])))
        assert isinstance(sys_version, Version)
        platform_tags = platform_tags or get_supported()
        return ".egg" not in info["filename"] and (
            include_sdist
            or (
                Use._is_version_satisfied(info, sys_version)
                and Use._is_platform_compatible(info, platform_tags, include_sdist)
                and not info["yanked"]
            )
        )

    @staticmethod
    def _find_latest_working_version(
        releases: Dict[
            str, List[Dict[str, Any]]
        ],  # {version: [{comment_text, filename, url, version, hash, build_tag, python_tag, abi_tag, platform_tag: str}]}
        *,
        hash_algo,
        # testing
        sys_version=None,
        platform_tags=frozenset(),
        interpreter_tag=None,
        version=None,
    ) -> VerHash:
        assert isinstance(releases, dict)
        assert isinstance(hash_algo, str)
        # update the release dicts to hold all info canonically
        # be aware, the json returned from pypi ["releases"] can
        # contain empty lists as dists :/
        for ver, dists in releases.items():
            if not dists:
                continue
            for d in dists:
                d["version"] = ver  # Add version info
                d.update(Use._parse_filename(d["filename"]))
        for include_sdist in (False, True):  # prefer non-source
            for ver, infos in sorted(
                releases.items(), key=lambda item: Version(item[0]), reverse=True
            ):
                for info in dists:
                    if Use._is_compatible(
                        info, hash_algo, sys_version, platform_tags, include_sdist
                    ):
                        return VerHash(info["version"], info["digests"][hash_algo])
        return VerHash.empty()

    @staticmethod
    def _load_registry(path):
        registry_version = "0.0.2"
        registry = {}
        with open(path) as file:
            # json doesn't have comments, so we need to manually skip the first line warning for the user
            lines = file.readlines()
            if not lines:  # might be an empty file
                registry.update(
                    {
                        "version": registry_version,
                        "distributions": defaultdict(lambda: dict()),
                    }
                )
                return registry
            registry.update(
                json.loads("\n".join(filter(lambda s: not s.startswith("#"), lines)))
            )  # Now comments in user_registry.json are ignored, too

        if "version" in registry and registry["version"] < registry_version:
            print(
                f"Registry is being upgraded from version {registry.get('version',0)} to version {registry_version}"
            )
            registry["version"] = registry_version
        elif registry and "version" not in registry:
            print('Registry is being upgraded from version 0')
            new_registry = {
                "version": registry_version,
                "distributions": (dists := defaultdict(lambda: dict())),
            }
            dists.update(registry)
            registry = new_registry
        return registry

    @staticmethod
    def _merge_registry(target, source):
        for k, v in source.items():
            if k in target:
                if isinstance(target[k], list):
                    target[k] += v
                elif isinstance(target[k], dict):
                    for k2, v2 in v.items():
                        target[k][k2] = v2
                else:
                    target[k] = v

    @staticmethod
    def _varint_encode(number):
        """Pack `number` into varint bytes"""
        buf = b""
        while True:
            towrite = number & 0x7F
            number >>= 7
            if number:
                buf += bytes((towrite | 0x80,))
            else:
                buf += bytes((towrite,))
                break
        return buf

    @staticmethod
    def _hashfileobject(code, sample_threshhold=128 * 1024, sample_size=16 * 1024):
        sample_threshhold, sample_size
        size = len(code)
        hash_tmp = mmh3.hash_bytes(code)
        hash_ = hash_tmp[7::-1] + hash_tmp[16:7:-1]
        enc_size = Use._varint_encode(size)
        return enc_size + hash_[len(enc_size) :]

    @staticmethod
    def _build_mod(
        *,
        name,
        code,
        initial_globals: Optional[Dict[str, Any]],
        module_path,
        aspectize,
        default=mode.fastfail,
        aspectize_dunders=aspectize_dunders,
        package=None,
    ) -> ModuleType:
        default
        mod = ModuleType(name)
        mod.__dict__.update(initial_globals or {})
        mod.__file__ = str(module_path)
        code_text = codecs.decode(code)
        # module file "<", ">" chars are specially handled by inspect
        if not sys.platform.startswith("win"):
            getattr(linecache, "cache")[f"<{name}>"] = (
                len(code),  # size of source code
                None,  # last modified time; None means there is no physical file
                [
                    *map(  # a list of lines, including trailing newline on each
                        lambda ln: ln + "\x0a", code_text.splitlines()
                    )
                ],
                mod.__file__,  # file name, e.g. "<mymodule>" or the actual path to the file
            )
        # not catching this causes the most irritating bugs ever!
        if package:
            mod.__package__ = package
        try:
            exec(compile(code, f"<{name}>", "exec"), mod.__dict__)
        except:  # reraise anything without handling - clean and simple.
            raise
        for (check, pattern), decorator in aspectize.items():
            Use._apply_aspect(
                mod, check, pattern, decorator, aspectize_dunders=aspectize_dunders
            )
        return mod

    @staticmethod
    def _fail_or_default(default, exception, msg):
        if default is not Use.mode.fastfail:
            return default
        else:
            raise exception(msg)

    @staticmethod
    def _apply_aspect(
        thing,
        check,
        pattern,
        decorator: Callable[[Callable[..., Any]], Any],
        aspectize_dunders=False,
    ):
        """Apply the aspect as a side-effect, no copy is created."""
        for name, obj in thing.__dict__.items():
            if not aspectize_dunders and name.startswith("__") and name.endswith("__"):
                continue
            if check(obj) and re.match(pattern, name):
                log.debug(f"Applying aspect to {thing}.{name}")
                thing.__dict__[name] = decorator(obj)
        return thing

    @methdispatch
    def __call__(self, thing, /, *args, **kwargs):
        raise NotImplementedError(
            f"Only pathlib.Path, yarl.URL and str are valid sources of things to import, but got {type(thing)}."
        )

    @__call__.register(URL)
    def _use_url(
        self,
        url: URL,
        /,
        *,
        hash_algo=Hash.sha256,
        hash_value=None,
        initial_globals: Optional[Dict[Any, Any]] = None,
        as_import=None,
        default=mode.fastfail,
        aspectize=None,
        path_to_url=None,
        import_to_use=None,
        modes=0,
    ) -> ModuleType:
        exc = None

        assert hash_algo in Use.Hash, f"{hash_algo} is not a valid hashing algorithm!"

        aspectize = aspectize or {}
        response = requests.get(str(url))
        if response.status_code != 200:
            raise ImportError(
                f"Could not load {url} from the interwebs, got a {response.status_code} error."
            )
        this_hash = hash_algo.value(response.content).hexdigest()
        if hash_value:
            if this_hash != hash_value:
                return Use._fail_or_default(
                    default,
                    Use.UnexpectedHash,
                    f"{this_hash} does not match the expected hash {hash_value} - aborting!",
                )
        else:
            warn(
                f"""Attempting to import from the interwebs with no validation whatsoever!
To safely reproduce: use(use.URL('{url}'), hash_algo=use.{hash_algo}, hash_value='{this_hash}')""",
                Use.NoValidationWarning,
            )
        name = str(url)

        try:
            mod = Use._build_mod(
                name=name,
                code=response.content,
                module_path=url.path,
                initial_globals=initial_globals,
                aspectize=aspectize,
                aspectize_dunders=bool(Use.aspectize_dunders & modes),
            )
        except:
            exc = traceback.format_exc()
        if exc:
            return Use._fail_or_default(default, ImportError, exc)

        frame = inspect.getframeinfo(inspect.currentframe())
        self._set_mod(name=name, mod=mod, frame=frame)
        if as_import:
            assert isinstance(
                as_import, str
            ), f"as_import must be the name (as str) of the module as which it should be imported, got {as_import} ({type(as_import)}) instead."
            assert as_import.isidentifier(), 'as_import must be a valid identifier.'
            sys.modules[as_import] = mod
        return mod

    @__call__.register(Path)
    def _use_path(
        self,
        path,
        /,
        *,
        initial_globals=None,
        as_import=None,
        default=mode.fastfail,
        aspectize=None,
        path_to_url=None,
        import_to_use=None,
        modes=0,
    ) -> Optional[ModuleType]:
        aspectize = aspectize or {}
        initial_globals = initial_globals or {}

        reloading = bool(Use.reloading & modes)

        exc = None
        mod = None

        if path.is_dir():
            return Use._fail_or_default(
                default, ImportError, f"Can't import directory {path}"
            )

        original_cwd = source_dir = Path.cwd()
        try:
            if not path.is_absolute():
                source_dir = getattr(
                    self._using.get(inspect.currentframe().f_back.f_back.f_code.co_filename),
                    "path",
                    None,
                )

            # calling from another use()d module
            if source_dir and source_dir.exists():
                os.chdir(source_dir.parent)
                source_dir = source_dir.parent
            else:
                # there are a number of ways to call use() from a non-use() starting point
                # let's first check if we are running in jupyter
                jupyter = "ipykernel" in sys.modules
                # we're in jupyter, we use the CWD as set in the notebook
                if not jupyter:
                    # let's see where we started
                    main_mod = __import__("__main__")
                    # if we're calling from a script file e.g. `python3 my/script.py` like pytest unittest
                    if hasattr(main_mod, "__file__"):
                        source_dir = (
                            Path(inspect.currentframe().f_back.f_back.f_code.co_filename)
                            .resolve()
                            .parent
                        )
            if not source_dir.exists():
                return Use._fail_or_default(
                    default,
                    NotImplementedError,
                    "Can't determine a relative path from a virtual file.",
                )
            path = source_dir.joinpath(path).resolve()
            if not path.exists():
                return Use._fail_or_default(default, ImportError, f"Sure '{path}' exists?")
            os.chdir(path.parent)
            name = path.stem
            if reloading:
                try:
                    with open(path, "rb") as file:
                        code = file.read()
                    # initial instance, if this doesn't work, just throw the towel
                    mod = Use._build_mod(
                        name=name,
                        code=code,
                        initial_globals=initial_globals,
                        module_path=str(path.resolve()),
                        aspectize=aspectize,
                    )
                except:
                    exc = traceback.format_exc()
                if exc:
                    return Use._fail_or_default(default, ImportError, exc)
                mod = ProxyModule(mod)
                reloader = ModuleReloader(
                    proxy=mod,
                    name=name,
                    path=path,
                    initial_globals=initial_globals,
                    aspectize=aspectize,
                )
                _reloaders[mod] = reloader

                threaded = False
                # this looks like a hack, but isn't one -
                # jupyter is running an async loop internally, which works better async than threaded!
                try:
                    asyncio.get_running_loop()
                # we're dealing with non-async code, we need threading
                except RuntimeError:
                    # can't have the code inside the handler because of "during handling of X, another exception Y happened"
                    threaded = True
                if not threaded:
                    reloader.start_async()
                else:
                    reloader.start_threaded()

                if not all(
                    inspect.isfunction(value)
                    for key, value in mod.__dict__.items()
                    if key not in initial_globals.keys() and not key.startswith("__")
                ):
                    warn(
                        f"Beware {name} also contains non-function objects, it may not be safe to reload!",
                        Use.NotReloadableWarning,
                    )
            else:  # NOT reloading
                with open(path, "rb") as file:
                    code = file.read()
                # the path needs to be set before attempting to load the new module - recursion confusing ftw!
                frame = inspect.getframeinfo(inspect.currentframe())
                self._set_mod(name=name, mod=mod, frame=frame)
                try:
                    mod = Use._build_mod(
                        name=name,
                        code=code,
                        initial_globals=initial_globals,
                        module_path=str(path),
                        aspectize=aspectize,
                    )
                except:
                    del self._using[f"<{name}>"]
                    exc = traceback.format_exc()
        except:
            exc = traceback.format_exc()
            return Use._fail_or_default(default, ImportError, exc)
        finally:
            # let's not confuse the user and restore the cwd to the original in any case
            os.chdir(original_cwd)
        if exc:
            return Use._fail_or_default(default, ImportError, exc)
        if as_import:
            assert isinstance(
                as_import, str
            ), f"as_import must be the name (as str) of the module as which it should be imported, got {as_import} ({type(as_import)}) instead."
            sys.modules[as_import] = mod
        frame = inspect.getframeinfo(inspect.currentframe())
        self._set_mod(name=name, mod=mod, frame=frame)
        return mod

    def _import_builtin(self, name, spec, default, aspectize):
        try:
            mod = spec.loader.create_module(spec)
            spec.loader.exec_module(mod)  # ! => cache
            if aspectize:
                warn(
                    "Applying aspects to builtins may lead to unexpected behaviour, but there you go..",
                    RuntimeWarning,
                )
            for (check, pattern), decorator in aspectize.items():
                Use._apply_aspect(
                    mod, check, pattern, decorator, aspectize_dunders=self.aspectize_dunders
                )
            frame = inspect.getframeinfo(inspect.currentframe())
            self._set_mod(name=name, mod=mod, spec=spec, frame=frame)
            return mod
        except:
            exc = traceback.format_exc()
            return Use._fail_or_default(default, ImportError, exc)

    @staticmethod
    def _get_version(name=None, package_name=None, /, mod=None) -> Optional[Version]:
        assert name is None or isinstance(name, str)
        version = None
        for lookup_name in (name, package_name):
            if not lookup_name:
                continue
            try:
                if lookup_name is not None:
                    meta = metadata.distribution(lookup_name)
                    return Version(meta.version)
            except metadata.PackageNotFoundError:
                continue
        if not mod:
            return None
        version = getattr(mod, "__version__", version)
        if isinstance(version, str):
            return Version(version)
        version = getattr(mod, "version", version)
        if callable(version):
            vevsion = version()
        if isinstance(version, str):
            return Version(version)
        return version

    def _import_classical_install(
        self,
        name,
        module_name,
        spec,
        target_version,
        default,
        aspectize,
        fatal_exceptions,
        package_name=None,
    ):
        # sourcery no-metrics
        exc = None
        try:
            mod = importlib.import_module(module_name)  # ! => cache
            for (check, pattern), decorator in aspectize.items():
                Use._apply_aspect(
                    mod,
                    check,
                    pattern,
                    decorator,
                    aspectize_dunders=bool(Use.aspectize_dunders & self.modes),
                )
            frame = inspect.getframeinfo(inspect.currentframe())
            self._set_mod(name=name, mod=mod, frame=frame)
            if not target_version:
                warn(
                    f"Classically imported '{name}'. To pin this version use('{name}', version='{metadata.version(name)}')",
                    Use.AmbiguityWarning,
                )
        except:
            if fatal_exceptions:
                raise
            exc = traceback.format_exc()
        if exc:
            return Use._fail_or_default(default, ImportError, exc)
        # we only enforce versions with auto-install
        this_version = Use._get_version(name, package_name, mod=mod)
        if not this_version:
            log.warning(f"Cannot find version for {name=}, {mod=}")
        elif not target_version:
            warn('No version was specified', Use.AmbiguityWarning)
        elif target_version != this_version:
            warn(
                f"{name} expected to be version {target_version},"
                f" but got {this_version} instead",
                Use.VersionWarning,
            )
        for (check, pattern), decorator in aspectize.items():
            Use._apply_aspect(
                mod,
                check,
                pattern,
                decorator,
                aspectize_dunders=bool(Use.aspectize_dunders & self.modes),
            )
        frame = inspect.getframeinfo(inspect.currentframe())
        self._set_mod(name=name, mod=mod, frame=frame)
        return mod

    @__call__.register(str)
    def _use_str(
        self,
        name,
        /,
        *,
        version=None,
        initial_globals=None,
        hash_algo=Hash.sha256,
        hash_value=None,
        hash_values=None,
        default=mode.fastfail,
        aspectize=None,
        path_to_url=None,
        import_to_use=None,
        modes=0,
        fatal_exceptions=True,
        package_name=None,  # internal use
        module_name=None,  # internal use
    ) -> Optional[ModuleType]:

        self.modes = modes
        initial_globals = initial_globals or {}
        aspectize = aspectize or {}
        path = None
        hash_values = hash_values or []
        if hash_value:
            if isinstance(hash_value, str):
                hash_values += shlex.split(hash_value)
            else:
                hash_values += list(hash_value)
        elif hash_values:
            hash_value = " ".join(hash_values)
        # we use boolean flags to reduce the complexity of the call signature
        fatal_exceptions = bool(Use.fatal_exceptions & modes)
        auto_install = bool(Use.auto_install & modes)

        # the whole auto-install shebang
        package_name, _, module_name = name.partition(".")
        module_name = module_name or name

        assert (
            version is None or isinstance(version, str) or isinstance(version, Version)
        ), "Version must be given as string or packaging.version.Version."
        target_version = Version(str(version)) if version else None
        # just validating user input and canonicalizing it
        version = str(target_version) if target_version else None
        assert (
            version if target_version else version is target_version
        ), "Version must be None if target_version is None; otherwise, they must both have a value."
        exc = None
        mod = None

        if initial_globals or import_to_use or path_to_url:
            raise NotImplementedError(
                "If you require this functionality, please report it on https://github.com/amogorkon/justuse/issues so we can work out the specifics together."
            )

        # The "try and guess" behaviour is due to how classical imports work,
        # which is inherently ambiguous, but can't really be avoided for packages.
        # let's first see if the user might mean something else entirely
        if any(Path(".").glob(f"{name}.py")):
            warn(
                f"Attempting to load the package '{name}', if you rather want to use the local module: use(use.Path('{name}.py'))",
                Use.AmbiguityWarning,
            )
        hit: VerHash = VerHash.empty()
        data = None
        spec = None
        entry = None
        found = None
        that_hash = None
        all_that_hash = []
        if name in self._using:
            spec = self._using[name].spec
        else:
            if not auto_install:
                spec = importlib.util.find_spec(name)

        if spec:
            # let's check if it's a builtin
            builtin = False
            try:
                metadata.PathDistribution.from_name(name)
            except metadata.PackageNotFoundError:  # indeed builtin!
                builtin = True
            if builtin:
                return self._import_builtin(name, spec, default, aspectize)

            # it seems to be installed in some way, for instance via pip
            if not auto_install:
                return self._import_classical_install(
                    name,
                    module_name,
                    spec,
                    target_version,
                    default,
                    aspectize,
                    fatal_exceptions,
                )

            # spec & auto-install
            else:
                this_version = Use._get_version(name, package_name)

                if this_version == target_version or not (version):
                    if not (version):
                        warn(
                            Use.AmbiguityWarning(
                                "No version was provided, even though auto_install was specified! Trying to load classically installed package instead."
                            )
                        )
                    mod = self._import_classical_install(
                        name,
                        module_name,
                        spec,
                        target_version,
                        default,
                        aspectize,
                        fatal_exceptions,
                        package_name,
                    )
                    warn(
                        f'Classically imported \'{name}\'. To pin this version: use("{name}", version="{this_version}")',
                        Use.AmbiguityWarning,
                    )
                    return mod
                # wrong version => wrong spec
                this_version = Use._get_version(mod=mod)
                if this_version != target_version:
                    spec = None
                    log.warning(
                        f"Setting {spec=}, since " f"{target_version=} != {this_version=}"
                    )
        else:
            if not auto_install:
                return Use._fail_or_default(
                    default,
                    ImportError,
                    f"Could not find any installed package '{name}' and auto_install was not requested.",
                )
            # PEBKAC
            hit: VerHash = VerHash.empty()
            if target_version and not (hash_value or hash_values):  # let's try to be helpful
                response = requests.get(
                    f"https://pypi.org/pypi/{package_name}/{target_version}/json"
                )
                if response.status_code == 404:
                    raise RuntimeWarning(
                        f"Are you sure {package_name} with version {version} exists?"
                    )
                elif response.status_code != 200:
                    raise RuntimeWarning(
                        f"Something bad happened while contacting PyPI for info on {package_name} ( {response.status_code} ), which we tried to look up because a matching hash_value for the auto-installation was missing."
                    )
                data = response.json()

                version, that_hash = hit = Use._find_matching_artifact(
                    data["urls"], hash_algo=hash_algo.name
                )
                log.info(f"{hit=} from  Use._find_matching_artifact")
                if that_hash:
                    if that_hash is not None:
                        hash_value = that_hash
                    if that_hash is not None:
                        hash_values = hash_values + [that_hash]

                    if that_hash is not None:
                        hash_value = that_hash
                    if that_hash is not None:
                        hash_values = hash_values + [that_hash]

                    raise RuntimeWarning(
                        f"""Failed to auto-install '{package_name}' because hash_value is missing. This may work:
use("{package_name}", version="{version}", hash_value="{that_hash}", modes=use.auto_install)
"""
                    )
                raise RuntimeWarning(
                    f"Failed to find any distribution for {package_name} with version {version} that can be run this platform!"
                )
            elif not target_version and (hash_value or hash_values):
                raise RuntimeWarning(
                    f"Failed to auto-install '{package_name}' because no version was specified."
                )
            elif not target_version:
                # let's try to make an educated guess and give a useful suggestion
                response = requests.get(f"https://pypi.org/pypi/{package_name}/json")
                if response.status_code == 404:
                    # possibly typo - PEBKAC
                    raise RuntimeWarning(
                        f"Are you sure package '{package_name}' "
                        "exists? Could not find any package with "
                        "that name on PyPI."
                    )
                elif response.status_code != 200:
                    # possibly server problems
                    return Use._fail_or_default(
                        default,
                        Use.AutoInstallationError,
                        f"Tried to look up '{package_name}', but "
                        "got a {response.status_code} from PyPI.",
                    )

                data = response.json()
                version, hash_value = hit = Use._find_latest_working_version(
                    data["releases"], hash_algo=hash_algo.name
                )

                if not hash_value:
                    raise RuntimeWarning(
                        f"We could not find any version or release "
                        f"for {package_name} that could satisfy our "
                        f"requirements!"
                    )

                if not target_version and (hash_value or hash_values):
                    hash_values += [hash_value]
                    raise RuntimeWarning(
                        f"""Please specify version and hash for auto-installation of '{package_name}'.
To get some valuable insight on the health of this package, please check out https://snyk.io/advisor/python/{package_name}
If you want to auto-install the latest version: use("{name}", version="{version}", hash_value="{hash_value}", modes=use.auto_install)
"""
                    )

            # all clear, let's check if we pulled it before
            entry = entry or self._registry["distributions"].get(package_name, {}).get(
                version, {}
            )
            if entry and entry["path"]:
                path = Path(entry["path"])
                url = URL(entry["url"])
            if entry and path and not path.exists():
                del self._registry["distributions"][package_name][version]
                self.persist_registry()
                path = None
                entry = None
            if not path:
                response = requests.get(
                    f"https://pypi.org/pypi/{package_name}/{target_version}/json"
                )
                if response.status_code != 200:
                    return Use._fail_or_default(
                        default,
                        ImportError,
                        f"Tried to auto-install '{package_name}' {target_version} but failed with {response} while trying to pull info from PyPI.",
                    )
                try:
                    data = response.json()
                    if not "urls" in data:
                        return Use._fail_or_default(
                            default,
                            Use.AutoInstallationError,
                            f"Tried to auto-install {package_name} {target_version} but failed because no valid URLs to download could be found.",
                        )
                    for entry in data["urls"]:
                        url = URL(entry["url"])
                        entry["version"] = str(target_version)
                        log.debug(f"looking at {entry=}")
                        all_that_hash.append(
                            that_hash := entry["digests"].get(hash_algo.name)
                        )
                        if (not hash_value or not hash_values) or (
                            hash_value in all_that_hash
                            or len(hash_values) > 1
                            and set(hash_values).intersection(set(all_that_hash))
                        ):
                            found = (entry, url, that_hash)
                            hit = VerHash(version, that_hash)
                            log.info(f"Matchrs user hash: {entry=} {hit=}")
                            break
                    if found is None:
                        return Use._fail_or_default(
                            default,
                            Use.AutoInstallationError,
                            f"Tried to auto-install {name!r} ({package_name=!r}) with {target_version=!r} but failed because none of the available hashes ({all_that_hash=!r}) match the expected hash ({hash_value=!r} or {hash_values=!r}).",
                        )
                    entry, url, that_hash = found
                    hash_value = that_hash
                    if that_hash is not None:
                        hash_values = [that_hash]
                except BaseException as be:  # json issues
                    msg = (
                        f"request to "
                        f"https://pypi.org/pypi/{package_name}/{target_version}/json"
                        f"lead to an error: {be}"
                    )
                    raise RuntimeError(msg, response) from be
                    # exc = traceback.format_exc()
                if exc:
                    return Use._fail_or_default(
                        default,
                        Use.AutoInstallationError,
                        f"Tried to auto-install {package_name} {target_version} but failed because there was a problem with the JSON from PyPI.",
                    )
                # we've got a complete JSON with a matching entry, let's download
                path = (
                    self.home / "packages" / Path(url.asdict()["path"]["segments"][-1]).name
                )
                if not path.exists():
                    print("Downloading", url, "...")
                    download_response = requests.get(str(url), allow_redirects=True)
                    path = (
                        self.home
                        / "packages"
                        / Path(url.asdict()["path"]["segments"][-1]).name
                    )
                    this_hash = hash_algo.value(download_response.content).hexdigest()
                    if this_hash != hash_value:
                        return Use._fail_or_default(
                            default,
                            Use.UnexpectedHash,
                            f"The downloaded content of package {package_name} has a different hash than expected, aborting.",
                        )
                    try:
                        with open(path, "wb") as file:
                            file.write(download_response.content)
                        print("Downloaded", path)
                    except:
                        if fatal_exceptions:
                            raise
                        exc = traceback.format_exc()
                    if exc:
                        return Use._fail_or_default(default, Use.AutoInstallationError, exc)

            # now that we can be sure we got a valid package downloaded and ready, let's try to install it
            folder = path.parent / path.stem
            rdists = self._registry["distributions"]
            if not url:
                url = URL(f"file:/{path}")
            if name in self._hacks:
                # if version in self._hacks[name]:
                mod = self._hacks[name](
                    package_name=package_name,
                    rdists=rdists,
                    version=Use._get_version(mod=mod),
                    url=url,
                    path=path,
                    that_hash=hash_value,
                    folder=folder,
                    fatal_exceptions=fatal_exceptions,
                    module_name=module_name,
                )
                return mod

            # trying to import directly from zip
            try:
                importer = zipimport.zipimporter(path)
                mod = importer.load_module(module_name)
                print("Direct zipimport of", name, "successful.")
            except:
                if config["debugging"]:
                    log.debug(traceback.format_exc())
                return self._fail_or_default(
                    default,
                    Use.AutoInstallationError,
                    f"Direct zipimport of {name} {version} failed and the package was not registered with known hacks.. we're sorry, but that means you will need to resort to using pip/conda for now.",
                )
        self.persist_registry()
        for (check, pattern), decorator in aspectize.items():
            if mod is not None:
                Use._apply_aspect(
                    mod,
                    check,
                    pattern,
                    decorator,
                    aspectize_dunders=bool(Use.aspectize_dunders & modes),
                )
        frame = inspect.getframeinfo(inspect.currentframe())
        if frame:
            self._set_mod(name=name, mod=mod, frame=frame)
        assert mod, f"Well. Shit, no module. ( {path} )"
        this_version = Use._get_version(mod=mod) or version
        assert this_version, f"Well. Shit, no version. ( {path} )"
        self._save_module_info(
            name, this_version, url, path, that_hash, folder, package_name=package_name
        )
        self.persist_registry()
        return mod

    pass


# we should avoid side-effects during testing, specifically for the version-upgrade-warning
Use.Version = Version
Use.config = config
Use.mode = mode
Use.Path = Path
Use.URL = URL
use = Use()
if not test_version:
    sys.modules["use"] = use

# no circular import this way
hacks_path = Path(Path(__file__).parent, "package_hacks.py")
assert hacks_path.exists()
use(hacks_path)  # type: ignore<|MERGE_RESOLUTION|>--- conflicted
+++ resolved
@@ -409,11 +409,7 @@
 
         if config["version_warning"]:
             try:
-<<<<<<< HEAD
                 response = requests.get("https://pypi.org/pypi/justuse/json")
-=======
-                response = requests.get('https://pypi.org/pypi/justuse/json')
->>>>>>> 65177ac9
                 data = response.json()
                 max_version = max(Version(version) for version in data["releases"].keys())
                 if Version(__version__) < max_version:
@@ -805,7 +801,7 @@
             )
             registry["version"] = registry_version
         elif registry and "version" not in registry:
-            print('Registry is being upgraded from version 0')
+            print("Registry is being upgraded from version 0")
             new_registry = {
                 "version": registry_version,
                 "distributions": (dists := defaultdict(lambda: dict())),
@@ -983,7 +979,7 @@
             assert isinstance(
                 as_import, str
             ), f"as_import must be the name (as str) of the module as which it should be imported, got {as_import} ({type(as_import)}) instead."
-            assert as_import.isidentifier(), 'as_import must be a valid identifier.'
+            assert as_import.isidentifier(), "as_import must be a valid identifier."
             sys.modules[as_import] = mod
         return mod
 
@@ -1222,7 +1218,7 @@
         if not this_version:
             log.warning(f"Cannot find version for {name=}, {mod=}")
         elif not target_version:
-            warn('No version was specified', Use.AmbiguityWarning)
+            warn("No version was specified", Use.AmbiguityWarning)
         elif target_version != this_version:
             warn(
                 f"{name} expected to be version {target_version},"
