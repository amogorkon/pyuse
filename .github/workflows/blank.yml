--- conflicted
+++ resolved
@@ -20,10 +20,6 @@
         run: |
           echo "Linux-Tests: Preloading package dependencies ..."
           python3 -m pip install anyio mmh3 packaging pip pytest pytest-env requests yarl
-<<<<<<< HEAD
-=======
-          python3 -m pip install --upgrade setuptools pip
->>>>>>> ad72b6da
           echo "Linux-Tests: Running tests ..."
           mkdir -p ~/.justuse-python/
           echo "debug = true" > ~/.justuse-python/config.toml
@@ -72,10 +68,6 @@
         run: |
           echo "MacOS-Tests: Preloading package dependencies ..."
           python3 -m pip install anyio mmh3 packaging pip pytest pytest-env requests yarl
-<<<<<<< HEAD
-=======
-          python3 -m pip install --upgrade setuptools pip
->>>>>>> ad72b6da
           echo "MacOS-Tests: Running tests ..."
           mkdir -p ~/.justuse-python/
           echo "debug = true" > ~/.justuse-python/config.toml
