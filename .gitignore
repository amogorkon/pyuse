# Byte-compiled / optimized / DLL files
__pycache__/
*.py[cod]
*$py.class

# C extensions
*.so

# Distribution / packaging
.Python
build/
develop-eggs/
dist/
downloads/
eggs/
.eggs/
lib/
lib64/
parts/
sdist/
var/
wheels/
pip-wheel-metadata/
share/python-wheels/
*.egg-info/
.installed.cfg
*.egg
MANIFEST

# PyInstaller
#  Usually these files are written by a python script from a template
#  before PyInstaller builds the exe, so as to inject date/other infos into it.
*.manifest
*.spec

# Installer logs
pip-log.txt
pip-delete-this-directory.txt

# Unit test / coverage reports
htmlcov/
.tox/
.nox/
.coverage
.coverage.*
.cache
nosetests.xml
coverage.xml
*.cover
*.py,cover
.hypothesis/
.pytest_cache/

# Translations
*.mo
*.pot

# Django stuff:
*.log
local_settings.py
db.sqlite3
db.sqlite3-journal

# Flask stuff:
instance/
.webassets-cache

# Scrapy stuff:
.scrapy

# Sphinx documentation
docs/_build/

# PyBuilder
target/

# Jupyter Notebook
.ipynb_checkpoints

# IPython
profile_default/
ipython_config.py

# pyenv
.python-version

# pipenv
#   According to pypa/pipenv#598, it is recommended to include Pipfile.lock in version control.
#   However, in case of collaboration, if having platform-specific dependencies or dependencies
#   having no cross-platform support, pipenv may install dependencies that don't work, or not
#   install all needed dependencies.
#Pipfile.lock

# PEP 582; used by e.g. github.com/David-OConnor/pyflow
__pypackages__/

# Celery stuff
celerybeat-schedule
celerybeat.pid

# SageMath parsed files
*.sage.py

# Environments
.env
.venv
env/
venv/
ENV/
env.bak/
venv.bak/

# Spyder project settings
.spyderproject
.spyproject

# Rope project settings
.ropeproject

# mkdocs documentation
/site

# mypy
.mypy_cache/
.dmypy.json
dmypy.json

# Pyre type checker
.pyre/
workspace.code-workspace
tests/.test3.py
tests/.test2.py
tests/.test1.py
src/use/.test4.py
Asylum.ipynb
local_switch
.vscode/launch.json
.vscode/settings.json
tests/.tests/.test3.py
tests/.tests/asdf.py

# misc backup
*.1*.bak
*.1*.mod
*.orig
*.rej
.gdb_history
<<<<<<< HEAD
coverage/
/coverage
coverage/**
=======
coverage/*
>>>>>>> be20d969
<|MERGE_RESOLUTION|>--- conflicted
+++ resolved
@@ -145,10 +145,8 @@
 *.orig
 *.rej
 .gdb_history
-<<<<<<< HEAD
 coverage/
 /coverage
 coverage/**
-=======
 coverage/*
->>>>>>> be20d969
+
